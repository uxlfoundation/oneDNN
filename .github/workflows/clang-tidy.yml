name: "Clang-Tidy"

on:
  pull_request:
    types: [opened, edited, synchronize, reopened]
    paths:
      - ".github/automation/x64/**"
      - ".github/workflows/clang-tidy.yml"
      - "cmake/**"
      - "examples/**"
      - "include/**"
      - "src/common/**"
      - "src/cpu/*"
      - "src/cpu/gemm/**"
      - "src/cpu/matmul/**"
      - "src/cpu/reorder/**"
      - "src/cpu/rnn/**"
      - "src/cpu/x64/**"
      - "src/gpu/*"
      - "src/gpu/intel/**"
      - "src/graph/**"
      - "tests/**"
      - "CMakeLists.txt"

## Declare default permissions as read only.
permissions: read-all

# Kill stale checks
concurrency:
  group: ${{ github.workflow }}-${{ github.ref }}
  cancel-in-progress: ${{ github.ref != 'refs/heads/main' }}

jobs:
  pr-clang-tidy:
    name: Clang-Tidy
    runs-on: ubuntu-latest
    steps:
      - name: Checkout oneDNN
        uses: actions/checkout@11bd71901bbe5b1630ceea73d27597364c9af683 # v4.2.2
        with:
<<<<<<< HEAD
          fetch-depth: 0
=======
          ref: ${{ github.event.pull_request.head.ref }}
          fetch-depth: 0
          repository: ${{ github.event.pull_request.head.repo.full_name }}
>>>>>>> 128fbe1a

      - name: Install clang
        run: |
          echo "-------------LOG-----------------"
          git log
          echo "-------------REF-----------------"
          git show-ref
          echo "-------------STATUS-----------------"
          git status
          echo "-------------BUILD SCRIPT-----------------"
          cat .github/automation/x64/build_linters.sh
          echo "-------------WORKFLOW FILE-----------------"
          cat .github/workflows/clang-tidy.yml
          echo "-------------END-----------------"
          sudo apt-get update
          sudo apt-get install -y clang libomp-dev ocl-icd-libopencl1 ocl-icd-opencl-dev

      - name: Configure oneDNN
        run: .github/automation/x64/build_linters.sh
        env:
          ONEDNN_ACTION: configure

      - name: Check source files
        run: |
          echo -e "Checking Clang-Tidy $(clang-tidy --version)\n"
          touch source-check.log
          for file in $(git diff --name-only ${{ github.event.pull_request.base.sha }} | grep -E '\.cpp$'); 
          do
            if grep -q "$file" "build/compile_commands.json"; then
              echo -e "\nAnalyzing $file"
              clang-tidy -p build --header-filter='' $file 2>&1 | tee -a source-check.log
            else
              echo "Skipped $file as it's not built in x64 OpenMP/OpenCL configuration."
            fi
          done
          grep -i -E "warning:|error:" source-check.log | sort -u
          grep -q -i -E "warning:|error:" source-check.log && exit 1 || true

      - name: Check header files
        if: always()
        continue-on-error: true
        run: |
          echo -e "Checking Clang-Tidy $(clang-tidy --version)\n"
          touch headers-check.log
          for file in $(git diff --name-only ${{ github.event.pull_request.base.sha }} | grep -E '\.cpp$'); 
          do
            if grep -q "$file" "build/compile_commands.json"; then
              echo -e "\nAnalyzing $file"
              clang-tidy -p build $file 2>&1 | tee -a headers-check.log
            else
              echo "Skipped $file as it's not built in x64 OpenMP/OpenCL configuration."
            fi
          done
          grep -i -E "warning:|error:" headers-check.log | sort -u
          grep -q -i -E "warning:|error:" headers-check.log && exit 1 || true<|MERGE_RESOLUTION|>--- conflicted
+++ resolved
@@ -38,13 +38,7 @@
       - name: Checkout oneDNN
         uses: actions/checkout@11bd71901bbe5b1630ceea73d27597364c9af683 # v4.2.2
         with:
-<<<<<<< HEAD
           fetch-depth: 0
-=======
-          ref: ${{ github.event.pull_request.head.ref }}
-          fetch-depth: 0
-          repository: ${{ github.event.pull_request.head.repo.full_name }}
->>>>>>> 128fbe1a
 
       - name: Install clang
         run: |
