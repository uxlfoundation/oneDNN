/*******************************************************************************
* Copyright 2023-2024 Intel Corporation
*
* Licensed under the Apache License, Version 2.0 (the "License");
* you may not use this file except in compliance with the License.
* You may obtain a copy of the License at
*
*     http://www.apache.org/licenses/LICENSE-2.0
*
* Unless required by applicable law or agreed to in writing, software
* distributed under the License is distributed on an "AS IS" BASIS,
* WITHOUT WARRANTIES OR CONDITIONS OF ANY KIND, either express or implied.
* See the License for the specific language governing permissions and
* limitations under the License.
*******************************************************************************/

#ifndef GPU_GENERIC_SYCL_REF_RESAMPLING_HPP
#define GPU_GENERIC_SYCL_REF_RESAMPLING_HPP

#include "gpu/generic/sycl/sycl_gpu_primitive.hpp"
#include "gpu/generic/sycl/sycl_io_helper.hpp"
#include "gpu/generic/sycl/sycl_post_ops.hpp"
#include "gpu/generic/sycl/sycl_primitive_conf.hpp"
#include "gpu/generic/sycl/sycl_q10n.hpp"
#include "gpu/generic/sycl/sycl_utils.hpp"
#include "gpu/gpu_resampling_pd.hpp"
#include "xpu/sycl/types.hpp"

namespace dnnl {
namespace impl {
namespace gpu {
namespace generic {
namespace sycl {

struct ref_resampling_fwd_t : public gpu::generic::sycl::primitive_t {
    using gpu::generic::sycl::primitive_t::primitive_t;

    struct pd_t : public gpu_resampling_fwd_pd_t {
        using gpu_resampling_fwd_pd_t::gpu_resampling_fwd_pd_t;

        DECLARE_COMMON_PD_T("dpcpp:ref:any", ref_resampling_fwd_t);

        status_t init(impl::engine_t *engine) {
            using namespace data_type;
            using namespace prop_kind;
            using namespace alg_kind;
            using sm = primitive_attr_t::skip_mask_t;
            const memory_desc_wrapper src_d(src_md(0));
            const memory_desc_wrapper dst_d(dst_md(0));

            const bool ok = is_fwd()
                    && utils::one_of(
                            src_md(0)->data_type, f32, bf16, f16, s32, s8, u8)
                    && utils::one_of(
                            dst_md(0)->data_type, f32, bf16, f16, s32, s8, u8)
                    && attr()->has_default_values(sm::post_ops)
<<<<<<< HEAD
                    && set_default_params() == status::success
                    && attr_.set_default_formats(dst_md(0)) == status::success
                    && (src_md(0)->format_desc.blocking.inner_nblks == 0);
=======
                    && attr_.set_default_formats(dst_md(0)) == status::success
                    && md_dims_in_range(src_md());
>>>>>>> 9d67bf89

            if (!ok) { return status::unimplemented; }
            return init_conf();
        }

        status_t init_conf();
        sycl_resampling_conf_t conf_;
    };

    status_t init(impl::engine_t *engine) override;
    status_t execute(const exec_ctx_t &ctx) const override {
        return execute_forward(ctx);
    }

private:
    status_t execute_forward(const exec_ctx_t &ctx) const;
    const pd_t *pd() const { return (const pd_t *)primitive_t::pd().get(); }
    kernel_t kernel_;
};

struct ref_resampling_bwd_t : public gpu::generic::sycl::primitive_t {
    using gpu::generic::sycl::primitive_t::primitive_t;

    struct pd_t : public gpu_resampling_bwd_pd_t {
        using gpu_resampling_bwd_pd_t::gpu_resampling_bwd_pd_t;

        DECLARE_COMMON_PD_T("dpcpp:ref:any", ref_resampling_bwd_t);

        status_t init(impl::engine_t *engine) {
            using namespace data_type;

            const memory_desc_wrapper diff_dst_d(diff_dst_md(0));
            const memory_desc_wrapper diff_src_d(diff_src_md(0));

            bool ok = !is_fwd() && set_default_params() == status::success
                    && (src_md(0)->format_desc.blocking.inner_nblks == 0)
                    && (diff_dst_md(0)->format_desc.blocking.inner_nblks == 0)
                    && attr()->has_default_values()
                    && md_dims_in_range(diff_dst_md());
            if (!ok) return status::unimplemented;
            return init_conf();
        }

        status_t init_conf();
        sycl_resampling_conf_t conf_;
    };

    status_t init(impl::engine_t *engine) override;
    status_t execute(const exec_ctx_t &ctx) const override {
        return execute_backward(ctx);
    }

private:
    status_t execute_backward(const exec_ctx_t &ctx) const;
    const pd_t *pd() const { return (const pd_t *)primitive_t::pd().get(); }
    kernel_t kernel_;
};

} // namespace sycl
} // namespace generic
} // namespace gpu
} // namespace impl
} // namespace dnnl

#endif<|MERGE_RESOLUTION|>--- conflicted
+++ resolved
@@ -54,14 +54,10 @@
                     && utils::one_of(
                             dst_md(0)->data_type, f32, bf16, f16, s32, s8, u8)
                     && attr()->has_default_values(sm::post_ops)
-<<<<<<< HEAD
                     && set_default_params() == status::success
                     && attr_.set_default_formats(dst_md(0)) == status::success
-                    && (src_md(0)->format_desc.blocking.inner_nblks == 0);
-=======
-                    && attr_.set_default_formats(dst_md(0)) == status::success
+                    && (src_md(0)->format_desc.blocking.inner_nblks == 0)
                     && md_dims_in_range(src_md());
->>>>>>> 9d67bf89
 
             if (!ok) { return status::unimplemented; }
             return init_conf();
