/*******************************************************************************
* Copyright 2016-2020 Intel Corporation
*
* Licensed under the Apache License, Version 2.0 (the "License");
* you may not use this file except in compliance with the License.
* You may obtain a copy of the License at
*
*     http://www.apache.org/licenses/LICENSE-2.0
*
* Unless required by applicable law or agreed to in writing, software
* distributed under the License is distributed on an "AS IS" BASIS,
* WITHOUT WARRANTIES OR CONDITIONS OF ANY KIND, either express or implied.
* See the License for the specific language governing permissions and
* limitations under the License.
*******************************************************************************/

#include <assert.h>
#include <stddef.h>
#include <stdint.h>

#include "dnnl.h"
#include "dnnl.hpp"

#include "c_types_map.hpp"
#include "engine.hpp"
#include "memory.hpp"
#include "memory_desc_wrapper.hpp"
#include "stream.hpp"
#include "type_helpers.hpp"
#include "utils.hpp"

using namespace dnnl::impl;
using namespace dnnl::impl::utils;
using namespace dnnl::impl::status;
using namespace dnnl::impl::data_type;

namespace dnnl {
namespace impl {
memory_desc_t glob_zero_md = memory_desc_t();
}
} // namespace dnnl

<<<<<<< HEAD
namespace {
bool memory_desc_sanity_check(int ndims, const dims_t dims,
        data_type_t data_type, format_kind_t format_kind) {
    if (ndims == 0) return true;

    bool ok = dims != nullptr && 0 < ndims && ndims <= DNNL_MAX_NDIMS
            && one_of(data_type, f16, bf16, f32, s32, s8, u8);
    if (!ok) return false;

    bool has_runtime_dims = false;
    for (int d = 0; d < ndims; ++d) {
        if (dims[d] != DNNL_RUNTIME_DIM_VAL && dims[d] < 0) return false;
        if (dims[d] == DNNL_RUNTIME_DIM_VAL) has_runtime_dims = true;
    }

    if (has_runtime_dims) {
        // format `any` is currently not supported for run-time dims
        if (format_kind == format_kind::any) return false;
    }

    return true;
}

bool memory_desc_sanity_check(const memory_desc_t *md) {
    if (md == nullptr) return false;
    return memory_desc_sanity_check(
            md->ndims, md->dims, md->data_type, format_kind::undef);
}

// Returns the size required for memory descriptor mapping.
// Caveats:
// 1. If memory descriptor with run-time parameters, the mapping cannot be done;
//    hence return DNNL_RUNTIME_SIZE_VAL
// 2. Otherwise, the size returned includes `offset0` and holes (for the case
//    of non-trivial strides). Strictly speaking, the mapping should happen only
//    for elements accessible with `md.off_l(0 .. md.nelems())`. However, for
//    the sake of simple implementation let's have such limitation hoping that
//    no one will do concurrent mapping for overlapping memory objects.
//
// XXX: remove limitation mentioned in 2nd bullet.
size_t memory_desc_map_size(const memory_desc_t *md) {
    auto mdw = memory_desc_wrapper(md);

    if (mdw.has_runtime_dims_or_strides()) return DNNL_RUNTIME_SIZE_VAL;
    if (mdw.offset0() == 0) return mdw.size();

    memory_desc_t md_no_offset0 = *md;
    md_no_offset0.offset0 = 0;
    return memory_desc_wrapper(md_no_offset0).size()
            + md->offset0 * mdw.data_type_size();
}
} // namespace

=======
>>>>>>> b8841b53
dnnl_memory::dnnl_memory(dnnl::impl::engine_t *engine,
        const dnnl::impl::memory_desc_t *md, unsigned flags, void *handle)
    : engine_(engine), md_(*md) {
    const size_t size = memory_desc_wrapper(md_).size();

    memory_storage_t *memory_storage_ptr;
    status_t status = engine->create_memory_storage(
            &memory_storage_ptr, flags, size, handle);
    if (status != success) return;

    memory_storage_.reset(memory_storage_ptr);
    if (!(flags & omit_zero_pad)) zero_pad(nullptr);
}

dnnl_memory::dnnl_memory(dnnl::impl::engine_t *engine,
        const dnnl::impl::memory_desc_t *md,
        std::unique_ptr<dnnl::impl::memory_storage_t> &&memory_storage,
        bool do_zero_pad)
    : engine_(engine), md_(*md) {
    if (memory_storage) {
        memory_storage_ = std::move(memory_storage);
        if (do_zero_pad) zero_pad(nullptr);
    } else {
        memory_storage_t *memory_storage_ptr;
        status_t status = engine->create_memory_storage(
                &memory_storage_ptr, use_runtime_ptr, 0, nullptr);
        if (status != status::success) return;

        memory_storage_.reset(memory_storage_ptr);
    }
}

status_t dnnl_memory::set_data_handle(void *handle, stream_t *stream) {
    using namespace dnnl::impl;

    void *old_handle;
    CHECK(memory_storage()->get_data_handle(&old_handle));

    if (handle != old_handle) {
        CHECK(memory_storage()->set_data_handle(handle));
    }
    return zero_pad(stream);
}

status_t dnnl_memory_desc_init_by_tag(memory_desc_t *memory_desc, int ndims,
        const dims_t dims, data_type_t data_type, format_tag_t tag) {
    if (any_null(memory_desc)) return invalid_arguments;
    if (ndims == 0 || tag == format_tag::undef) {
        *memory_desc = types::zero_md();
        return success;
    }

    format_kind_t format_kind = types::format_tag_to_kind(tag);

    /* memory_desc != 0 */
    bool args_ok = !any_null(memory_desc)
            && memory_desc_sanity_check(ndims, dims, data_type, format_kind);
    if (!args_ok) return invalid_arguments;

    auto md = memory_desc_t();
    md.ndims = ndims;
    array_copy(md.dims, dims, ndims);
    md.data_type = data_type;
    array_copy(md.padded_dims, dims, ndims);
    md.format_kind = format_kind;

    status_t status = success;
    if (tag == format_tag::undef) {
        status = invalid_arguments;
    } else if (tag == format_tag::any) {
        // nop
    } else if (format_kind == format_kind::blocked) {
        status = memory_desc_wrapper::compute_blocking(md, tag);
    } else {
        assert(!"unreachable");
        status = invalid_arguments;
    }

    if (status == success) *memory_desc = md;

    return status;
}

status_t dnnl_memory_desc_init_by_strides(memory_desc_t *memory_desc, int ndims,
        const dims_t dims, data_type_t data_type, const dims_t strides) {
    if (any_null(memory_desc)) return invalid_arguments;
    if (ndims == 0) {
        *memory_desc = types::zero_md();
        return success;
    }

    /* memory_desc != 0 */
    bool args_ok = !any_null(memory_desc)
            && memory_desc_sanity_check(
                    ndims, dims, data_type, format_kind::undef);
    if (!args_ok) return invalid_arguments;

    auto md = memory_desc_t();
    md.ndims = ndims;
    array_copy(md.dims, dims, ndims);
    md.data_type = data_type;
    array_copy(md.padded_dims, dims, ndims);
    md.format_kind = format_kind::blocked;

    dims_t default_strides = {0};
    if (strides == nullptr) {
        bool has_runtime_strides = false;
        default_strides[md.ndims - 1] = 1;
        for (int d = md.ndims - 2; d >= 0; --d) {
            if (md.padded_dims[d] == DNNL_RUNTIME_DIM_VAL)
                has_runtime_strides = true;
            default_strides[d] = has_runtime_strides
                    ? DNNL_RUNTIME_DIM_VAL
                    : default_strides[d + 1] * md.padded_dims[d + 1];
        }
        strides = default_strides;
    } else {
        /* TODO: add sanity check for the provided strides */
    }

    array_copy(md.format_desc.blocking.strides, strides, md.ndims);

    *memory_desc = md;

    return success;
}

status_t dnnl_memory_desc_init_submemory(memory_desc_t *md,
        const memory_desc_t *parent_md, const dims_t dims,
        const dims_t offsets) {
    if (any_null(md, parent_md) || !memory_desc_sanity_check(parent_md))
        return invalid_arguments;

    const memory_desc_wrapper src_d(parent_md);
    if (src_d.has_runtime_dims_or_strides()) return unimplemented;

    for (int d = 0; d < src_d.ndims(); ++d) {
        if (utils::one_of(DNNL_RUNTIME_DIM_VAL, dims[d], offsets[d]))
            return unimplemented;

        if (dims[d] < 0 || offsets[d] < 0
                || (offsets[d] + dims[d] > src_d.dims()[d]))
            return invalid_arguments;
    }

    if (src_d.format_kind() != format_kind::blocked) return unimplemented;

    dims_t blocks;
    src_d.compute_blocks(blocks);

    memory_desc_t dst_d = *parent_md;
    auto &dst_d_blk = dst_d.format_desc.blocking;

    /* TODO: put this into memory_desc_wrapper */
    for (int d = 0; d < src_d.ndims(); ++d) {
        /* very limited functionality for now */
        const bool ok = true && offsets[d] % blocks[d] == 0 /* [r1] */
                && src_d.padded_offsets()[d] == 0
                && (false || dims[d] % blocks[d] == 0 || dims[d] < blocks[d]);
        if (!ok) return unimplemented;

        const bool is_right_border = offsets[d] + dims[d] == src_d.dims()[d];

        dst_d.dims[d] = dims[d];
        dst_d.padded_dims[d] = is_right_border
                ? src_d.padded_dims()[d] - offsets[d]
                : dst_d.dims[d];
        dst_d.padded_offsets[d] = src_d.padded_offsets()[d];
        dst_d.offset0 += /* [r1] */
                offsets[d] / blocks[d] * dst_d_blk.strides[d];
    }

    *md = dst_d;

    return success;
}

int dnnl_memory_desc_equal(const memory_desc_t *lhs, const memory_desc_t *rhs) {
    if (lhs == rhs) return 1;
    if (any_null(lhs, rhs)) return 0;
    return memory_desc_wrapper(*lhs) == memory_desc_wrapper(*rhs);
}

status_t dnnl_memory_desc_reshape(memory_desc_t *out_md,
        const memory_desc_t *in_md, int ndims, const dims_t dims) {
    auto volume = [](const dim_t *dims, int ndims) -> dim_t {
        dim_t prod = 1;
        for (int i = 0; i < ndims; ++i) {
            if (dims[i] == DNNL_RUNTIME_DIM_VAL) return DNNL_RUNTIME_DIM_VAL;
            prod *= dims[i] > 0 ? dims[i] : 1;
        }
        return prod;
    };

    if (any_null(out_md, in_md) || !memory_desc_sanity_check(in_md)
            || !memory_desc_sanity_check(
                    ndims, dims, in_md->data_type, in_md->format_kind)
            || !one_of(
                    in_md->format_kind, format_kind::any, format_kind::blocked)
            || types::is_zero_md(in_md)
            || volume(in_md->dims, in_md->ndims) != volume(dims, ndims)
            || memory_desc_wrapper(in_md).has_runtime_dims_or_strides()
            || in_md->extra.flags != 0)
        return invalid_arguments;

    if (in_md->format_kind == format_kind::any)
        return dnnl_memory_desc_init_by_tag(
                out_md, ndims, dims, in_md->data_type, format_tag::any);

    assert(in_md->format_kind == format_kind::blocked);
    assert(in_md->extra.flags == 0);

    // temporary output
    auto md = *in_md;

    md.ndims = ndims;
    array_copy(md.dims, dims, md.ndims);

    const int i_ndims = in_md->ndims;
    const int o_ndims = md.ndims;

    const auto &i_dims = in_md->dims, &i_pdims = in_md->padded_dims;
    const auto &o_dims = md.dims;

    const auto &i_bd = in_md->format_desc.blocking;
    auto &o_bd = md.format_desc.blocking;

    dims_t blocks = {0};
    memory_desc_wrapper(in_md).compute_blocks(blocks);

    enum class action_t { REMOVE_1, ADD_1, KEEP_DIM, REARRANGE_DIMS, FAIL };

    // Determine groups in input and output dims starting with the given
    // positions (going backwards) that satisfy one of the conditions:
    // - REMOVE_1
    //      input_group = {1}, output_group = empty
    // - ADD_1
    //      input_group = empty, output_group = {1}
    // - KEEP_DIM
    //      input_group = {x}, output_group = {x}
    // - REARRANGE_DIMS
    //      input_group = {x1, x2, .., xk}, output_group = {y1, y2, ..., ym}
    //      and product(x_i) = product(y_j), and the groups are minimal
    // - FAIL
    //      invalid configuration (return false)
    auto find_groups
            = [&](int &i_group_begin, int i_group_end, int &o_group_begin,
                      int o_group_end) -> action_t {
        // 1st step: check for `1` in the input dims
        if (i_group_end > 0 && i_dims[i_group_end - 1] == 1) {
            i_group_begin = i_group_end - 1;
            if (i_pdims[i_group_end - 1] == 1) {
                o_group_begin = o_group_end;
                return action_t::REMOVE_1;
            } else if (o_group_end > 0 && o_dims[o_group_end - 1] == 1) {
                o_group_begin = o_group_end - 1;
                return action_t::KEEP_DIM;
            } else {
                return action_t::FAIL;
            }
        }

        // 2nd step: check for `1` in the output dims
        if (o_group_end > 0 && o_dims[o_group_end - 1] == 1) {
            i_group_begin = i_group_end;
            o_group_begin = o_group_end - 1;
            return action_t::ADD_1;
        }

        // at this moment both groups cannot be empty
        if (i_group_end == 0 || o_group_end == 0) return action_t::FAIL;

        // 3rd step: find the non-trivial groups of the same volume
        i_group_begin = i_group_end - 1;
        o_group_begin = o_group_end - 1;

        dim_t i_volume = i_dims[i_group_begin];
        dim_t o_volume = o_dims[o_group_begin];

        while (i_volume != o_volume) {
            if (i_volume < o_volume) {
                if (i_group_begin == 0) return action_t::FAIL;
                i_volume *= i_dims[--i_group_begin];

                // do not allow `0` axis in the middle
                if (i_volume == 0) return action_t::FAIL;
            } else {
                if (o_group_begin == 0) return action_t::FAIL;
                o_volume *= o_dims[--o_group_begin];

                // do not allow `0` axis in the middle
                if (o_volume == 0) return action_t::FAIL;
            }
        }

        assert(i_volume == o_volume);
        assert(i_group_begin >= 0);
        assert(o_group_begin >= 0);

        return (i_group_begin + 1 == i_group_end
                       && o_group_begin + 1 == o_group_end)
                ? action_t::KEEP_DIM
                : action_t::REARRANGE_DIMS;
    };

    int i_group_begin = i_ndims, i_group_end = i_ndims;
    int o_group_begin = o_ndims, o_group_end = o_ndims;

    while (i_group_end != 0 || o_group_end != 0) {
        action_t action = find_groups(
                i_group_begin, i_group_end, o_group_begin, o_group_end);

        if (action == action_t::REMOVE_1) {
            // nop, padding is already taken into account by `find_groups()`
        } else if (action == action_t::ADD_1) {
            // get the stride from the right
            dim_t current_stride = 1;
            if (i_group_begin == i_ndims) {
                for (int d = 0; d < i_bd.inner_nblks; ++d)
                    current_stride *= i_bd.inner_blks[d];
            } else {
                // Add `1` to the left from axes with index `i_group_begin`
                current_stride
                        = i_bd.strides[i_group_begin] * i_dims[i_group_begin];
                for (int d = 0; d < i_bd.inner_nblks; ++d)
                    if (i_bd.inner_idxs[d] == i_group_begin)
                        current_stride /= i_bd.inner_blks[d];
            }
            md.padded_dims[o_group_begin] = 1;
            md.padded_offsets[o_group_begin] = 0;
            o_bd.strides[o_group_begin] = current_stride;
        } else if (action == action_t::KEEP_DIM) {
            // change the axis index from `i_group_begin` to `o_group_begin`
            assert(i_group_begin + 1 == i_group_end);
            assert(o_group_begin + 1 == o_group_end);

            md.padded_dims[o_group_begin] = in_md->padded_dims[i_group_begin];
            md.padded_offsets[o_group_begin]
                    = in_md->padded_offsets[i_group_begin];
            o_bd.strides[o_group_begin] = i_bd.strides[i_group_begin];
            for (int d = 0; d < i_bd.inner_nblks; ++d)
                if (i_bd.inner_idxs[d] == i_group_begin)
                    o_bd.inner_idxs[d] = o_group_begin;
        } else if (action == action_t::REARRANGE_DIMS) {
            // check that input group is dense, sequential, and is not blocked
            for (int d = i_group_end - 1; d > i_group_begin; --d)
                if (i_dims[d] * i_bd.strides[d] != i_bd.strides[d - 1])
                    return invalid_arguments;

            // checked (i_group_begin, i_group_end), `i_group_begin` remains
            for (int d = 0; d < i_bd.inner_nblks; ++d)
                if (i_bd.inner_idxs[d] == i_group_begin)
                    return invalid_arguments;
            if (in_md->padded_dims[i_group_begin] != i_dims[i_group_begin])
                return invalid_arguments;
            if (in_md->padded_offsets[i_group_begin] != 0)
                return invalid_arguments;

            // oK, fill output md according to
            // o_dims[o_group_begin .. o_group_end]

            dim_t current_stride = i_bd.strides[i_group_end - 1];
            for (int d = o_group_end - 1; d >= o_group_begin; --d) {
                md.padded_dims[d] = o_dims[d];
                md.padded_offsets[d] = 0;
                o_bd.strides[d] = current_stride;
                current_stride *= md.padded_dims[d];
            }
        } else {
            assert(action == action_t::FAIL);
            return invalid_arguments;
        }

        i_group_end = i_group_begin;
        o_group_end = o_group_begin;
    }

    *out_md = md;
    return success;
}

status_t dnnl_memory_desc_permute_axes(
        memory_desc_t *out_md, const memory_desc_t *in_md, const int *perm) {
    if (any_null(out_md, in_md) || !memory_desc_sanity_check(in_md)
            || !one_of(
                    in_md->format_kind, format_kind::any, format_kind::blocked)
            || types::is_zero_md(in_md)
            || memory_desc_wrapper(in_md).has_runtime_dims_or_strides()
            || in_md->extra.flags != 0)
        return invalid_arguments;

    // verify that perm is indeed a permutation of [0 .. ndims)
    unsigned occurrence_mask = 0;
    for (int d = 0; d < in_md->ndims; ++d)
        if (0 <= perm[d] && perm[d] < in_md->ndims)
            occurrence_mask |= (1u << perm[d]);
    if (occurrence_mask + 1 != (1u << in_md->ndims)) return invalid_arguments;

    *out_md = *in_md;
    for (int d = 0; d < in_md->ndims; ++d) {
        if (perm[d] == d) continue;
        out_md->dims[perm[d]] = in_md->dims[d];
        out_md->padded_dims[perm[d]] = in_md->padded_dims[d];
        out_md->padded_offsets[perm[d]] = in_md->padded_offsets[d];
        if (in_md->format_kind == format_kind::blocked) {
            const auto &i_bd = in_md->format_desc.blocking;
            auto &o_bd = out_md->format_desc.blocking;

            o_bd.strides[perm[d]] = i_bd.strides[d];
            for (int blk = 0; blk < i_bd.inner_nblks; ++blk)
                if (i_bd.inner_idxs[blk] == d) o_bd.inner_idxs[blk] = perm[d];
        }
    }

    return success;
}

size_t dnnl_memory_desc_get_size(const memory_desc_t *md) {
    if (md == nullptr) return 0;
    return memory_desc_wrapper(*md).size();
}

status_t dnnl_memory_create(memory_t **memory, const memory_desc_t *md,
        engine_t *engine, void *handle) {
    if (any_null(memory, engine)) return invalid_arguments;

    memory_desc_t z_md = types::zero_md();
    if (md == nullptr) md = &z_md;

    const auto mdw = memory_desc_wrapper(md);
    if (mdw.format_any() || mdw.has_runtime_dims_or_strides())
        return invalid_arguments;

    unsigned flags = (handle == DNNL_MEMORY_ALLOCATE)
            ? memory_flags_t::alloc
            : memory_flags_t::use_runtime_ptr;
    void *handle_ptr = (handle == DNNL_MEMORY_ALLOCATE) ? nullptr : handle;
    auto _memory = new memory_t(engine, md, flags, handle_ptr);
    if (_memory == nullptr) return out_of_memory;
    if (_memory->memory_storage() == nullptr) {
        delete _memory;
        return out_of_memory;
    }
    *memory = _memory;
    return success;
}

status_t dnnl_memory_get_memory_desc(
        const memory_t *memory, const memory_desc_t **md) {
    if (any_null(memory, md)) return invalid_arguments;
    *md = memory->md();
    return success;
}

status_t dnnl_memory_get_engine(const memory_t *memory, engine_t **engine) {
    if (any_null(memory, engine)) return invalid_arguments;
    *engine = memory->engine();
    return success;
}

status_t dnnl_memory_get_data_handle(const memory_t *memory, void **handle) {
    if (any_null(handle)) return invalid_arguments;
    if (memory == nullptr) {
        *handle = nullptr;
        return success;
    }
    return memory->get_data_handle(handle);
}

status_t dnnl_memory_set_data_handle(memory_t *memory, void *handle) {
    return dnnl_memory_set_data_handle_v2(memory, handle, nullptr);
}

status_t dnnl_memory_set_data_handle_v2(
        memory_t *memory, void *handle, stream_t *stream) {
    if (any_null(memory)) return invalid_arguments;
    if (stream) stream->before_exec_hook();
    status_t status = memory->set_data_handle(handle, stream);
    if (stream) stream->after_exec_hook();
    return status;
}

status_t dnnl_memory_map_data(const memory_t *memory, void **mapped_ptr) {
    bool args_ok = !any_null(memory, mapped_ptr);
    if (!args_ok) return invalid_arguments;

    const memory_desc_t *md = memory->md();
    // See caveats in the comment to `memory_desc_map_size()` function.
    const size_t map_size = memory_desc_map_size(md);

    if (map_size == 0) {
        *mapped_ptr = nullptr;
        return success;
    } else if (map_size == DNNL_RUNTIME_SIZE_VAL) {
        return invalid_arguments;
    }

    return memory->memory_storage()->map_data(mapped_ptr, nullptr, map_size);
}

status_t dnnl_memory_unmap_data(const memory_t *memory, void *mapped_ptr) {
    bool args_ok = !any_null(memory);
    if (!args_ok) return invalid_arguments;

    return memory->memory_storage()->unmap_data(mapped_ptr, nullptr);
}

status_t dnnl_memory_destroy(memory_t *memory) {
    delete memory;
    return success;
}

// vim: et ts=4 sw=4 cindent cino+=l0,\:4,N-s<|MERGE_RESOLUTION|>--- conflicted
+++ resolved
@@ -40,36 +40,7 @@
 }
 } // namespace dnnl
 
-<<<<<<< HEAD
 namespace {
-bool memory_desc_sanity_check(int ndims, const dims_t dims,
-        data_type_t data_type, format_kind_t format_kind) {
-    if (ndims == 0) return true;
-
-    bool ok = dims != nullptr && 0 < ndims && ndims <= DNNL_MAX_NDIMS
-            && one_of(data_type, f16, bf16, f32, s32, s8, u8);
-    if (!ok) return false;
-
-    bool has_runtime_dims = false;
-    for (int d = 0; d < ndims; ++d) {
-        if (dims[d] != DNNL_RUNTIME_DIM_VAL && dims[d] < 0) return false;
-        if (dims[d] == DNNL_RUNTIME_DIM_VAL) has_runtime_dims = true;
-    }
-
-    if (has_runtime_dims) {
-        // format `any` is currently not supported for run-time dims
-        if (format_kind == format_kind::any) return false;
-    }
-
-    return true;
-}
-
-bool memory_desc_sanity_check(const memory_desc_t *md) {
-    if (md == nullptr) return false;
-    return memory_desc_sanity_check(
-            md->ndims, md->dims, md->data_type, format_kind::undef);
-}
-
 // Returns the size required for memory descriptor mapping.
 // Caveats:
 // 1. If memory descriptor with run-time parameters, the mapping cannot be done;
@@ -94,8 +65,6 @@
 }
 } // namespace
 
-=======
->>>>>>> b8841b53
 dnnl_memory::dnnl_memory(dnnl::impl::engine_t *engine,
         const dnnl::impl::memory_desc_t *md, unsigned flags, void *handle)
     : engine_(engine), md_(*md) {
