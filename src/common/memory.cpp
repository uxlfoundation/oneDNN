/*******************************************************************************
* Copyright 2016-2018 Intel Corporation
*
* Licensed under the Apache License, Version 2.0 (the "License");
* you may not use this file except in compliance with the License.
* You may obtain a copy of the License at
*
*     http://www.apache.org/licenses/LICENSE-2.0
*
* Unless required by applicable law or agreed to in writing, software
* distributed under the License is distributed on an "AS IS" BASIS,
* WITHOUT WARRANTIES OR CONDITIONS OF ANY KIND, either express or implied.
* See the License for the specific language governing permissions and
* limitations under the License.
*******************************************************************************/

#include <assert.h>
#include <stddef.h>
#include <stdint.h>

<<<<<<< HEAD
#include "mkldnn.h"
#include "mkldnn.hpp"
=======
#include "dnnl.h"
>>>>>>> 31aec04b

#include "c_types_map.hpp"
#include "engine.hpp"
#include "memory.hpp"
#include "type_helpers.hpp"
#include "utils.hpp"

using namespace dnnl::impl;
using namespace dnnl::impl::utils;
using namespace dnnl::impl::status;
using namespace dnnl::impl::data_type;

namespace dnnl {
namespace impl {
memory_desc_t glob_zero_md = memory_desc_t();
}
} // namespace dnnl

namespace {
bool memory_desc_sanity_check(int ndims, const dims_t dims,
        data_type_t data_type, format_kind_t format_kind) {
    if (ndims == 0) return true;

    bool ok = true && dims != nullptr && 0 < ndims && ndims <= DNNL_MAX_NDIMS
            && one_of(data_type, f16, bf16, f32, s32, s8, u8)
            && format_kind != format_kind::undef;
    if (!ok) return false;
    for (int d = 0; d < ndims; ++d)
        if (dims[d] < 0) return false;

    return true;
}

bool memory_desc_sanity_check(const memory_desc_t *md) {
    if (md == nullptr) return false;
    return memory_desc_sanity_check(
            md->ndims, md->dims, md->data_type, format_kind::any);
}
} // namespace

dnnl_memory::dnnl_memory(dnnl::impl::engine_t *engine,
        const dnnl::impl::memory_desc_t *md, unsigned flags, void *handle)
    : engine_(engine), md_(*md) {
    const size_t size = memory_desc_wrapper(md_).size();

    memory_storage_t *memory_storage_ptr;
    status_t status = engine->create_memory_storage(
            &memory_storage_ptr, flags, size, 0, handle);

    assert(status == status::success);
    MAYBE_UNUSED(status);

    memory_storage_.reset(memory_storage_ptr);
    zero_pad();
}

<<<<<<< HEAD
mkldnn_memory::mkldnn_memory(mkldnn::impl::engine_t *engine,
        const mkldnn::impl::memory_desc_t *md,
        mkldnn::impl::memory_storage_t *memory_storage, bool do_zero_pad)
    : engine_(engine)
    , md_(*md)
    , memory_storage_(
              memory_storage ? memory_storage : new memory_storage_t()) {
    if (do_zero_pad) zero_pad();
}

status_t mkldnn_memory_desc_init_by_tag(memory_desc_t *memory_desc, int ndims,
=======
status_t dnnl_memory_desc_init_by_tag(memory_desc_t *memory_desc, int ndims,
>>>>>>> 31aec04b
        const dims_t dims, data_type_t data_type, format_tag_t tag) {
    if (any_null(memory_desc)) return invalid_arguments;
    if (ndims == 0 || tag == format_tag::undef) {
        *memory_desc = types::zero_md();
        return success;
    }

    format_kind_t format_kind = types::format_tag_to_kind(tag);

    /* memory_desc != 0 */
    bool args_ok = !any_null(memory_desc)
            && memory_desc_sanity_check(ndims, dims, data_type, format_kind);
    if (!args_ok) return invalid_arguments;

    auto md = memory_desc_t();
    md.ndims = ndims;
    array_copy(md.dims, dims, ndims);
    md.data_type = data_type;
    array_copy(md.padded_dims, dims, ndims);
    md.format_kind = format_kind;

    status_t status = success;
    if (tag == format_tag::undef) {
        status = invalid_arguments;
    } else if (tag == format_tag::any) {
        // nop
    } else if (format_kind == format_kind::blocked) {
        status = memory_desc_wrapper::compute_blocking(md, tag);
    } else {
        assert(!"unreachable");
        status = invalid_arguments;
    }

    if (status == success) *memory_desc = md;

    return status;
}

status_t dnnl_memory_desc_init_by_strides(memory_desc_t *memory_desc, int ndims,
        const dims_t dims, data_type_t data_type, const dims_t strides) {
    if (any_null(memory_desc)) return invalid_arguments;
    if (ndims == 0) {
        *memory_desc = types::zero_md();
        return success;
    }

    /* memory_desc != 0 */
    bool args_ok = !any_null(memory_desc)
            && memory_desc_sanity_check(
                    ndims, dims, data_type, format_kind::any);
    if (!args_ok) return invalid_arguments;

    auto md = memory_desc_t();
    md.ndims = ndims;
    array_copy(md.dims, dims, ndims);
    md.data_type = data_type;
    array_copy(md.padded_dims, dims, ndims);
    md.format_kind = format_kind::blocked;

    dims_t default_strides = {0};
    if (strides == nullptr) {
        default_strides[md.ndims - 1] = 1;
        for (int d = md.ndims - 2; d >= 0; --d)
            default_strides[d] = default_strides[d + 1] * md.padded_dims[d + 1];
        strides = default_strides;
    } else {
        /* TODO: add sanity check for the provided strides */
    }

    array_copy(md.format_desc.blocking.strides, strides, md.ndims);

    *memory_desc = md;

    return status::success;
}

status_t dnnl_memory_desc_init_submemory(memory_desc_t *md,
        const memory_desc_t *parent_md, const dims_t dims,
        const dims_t offsets) {
    if (any_null(md, parent_md) || !memory_desc_sanity_check(parent_md))
        return invalid_arguments;

    const memory_desc_wrapper src_d(parent_md);

    for (int d = 0; d < src_d.ndims(); ++d) {
        if (dims[d] < 0 || offsets[d] < 0
                || (offsets[d] + dims[d] > src_d.dims()[d]))
            return invalid_arguments;
    }

    if (src_d.format_kind() != format_kind::blocked) return unimplemented;

    dims_t blocks;
    src_d.compute_blocks(blocks);

    memory_desc_t dst_d = *parent_md;
    auto &dst_d_blk = dst_d.format_desc.blocking;

    /* TODO: put this into memory_desc_wrapper */
    for (int d = 0; d < src_d.ndims(); ++d) {
        /* very limited functionality for now */
        const bool ok = true && offsets[d] % blocks[d] == 0 /* [r1] */
                && src_d.padded_offsets()[d] == 0
                && (false || dims[d] % blocks[d] == 0 || dims[d] < blocks[d]);
        if (!ok) return unimplemented;

        const bool is_right_border = offsets[d] + dims[d] == src_d.dims()[d];

        dst_d.dims[d] = dims[d];
        dst_d.padded_dims[d] = is_right_border
                ? src_d.padded_dims()[d] - offsets[d]
                : dst_d.dims[d];
        dst_d.padded_offsets[d] = src_d.padded_offsets()[d];
        dst_d.offset0 += /* [r1] */
                offsets[d] / blocks[d] * dst_d_blk.strides[d];
    }

    *md = dst_d;

    return success;
}

int dnnl_memory_desc_equal(const memory_desc_t *lhs, const memory_desc_t *rhs) {
    if (lhs == rhs) return 1;
    if (any_null(lhs, rhs)) return 0;
    return memory_desc_wrapper(*lhs) == memory_desc_wrapper(*rhs);
}

size_t dnnl_memory_desc_get_size(const memory_desc_t *md) {
    if (md == nullptr) return 0;
    return memory_desc_wrapper(*md).size();
}

status_t dnnl_memory_create(memory_t **memory, const memory_desc_t *md,
        engine_t *engine, void *handle) {
    if (any_null(memory, engine)) return invalid_arguments;

    memory_desc_t z_md = types::zero_md();
    if (md == nullptr) md = &z_md;

    if (md->format_kind == format_kind::any) return invalid_arguments;

<<<<<<< HEAD
    unsigned flags = 0;
    if (handle == MKLDNN_MEMORY_ALLOCATE) {
        flags = memory_flags_t::alloc;
    } else {
        flags = memory_flags_t::use_backend_ptr;
    }

=======
    unsigned flags = (handle == DNNL_MEMORY_ALLOCATE)
            ? memory_flags_t::alloc
            : memory_flags_t::use_backend_ptr;
>>>>>>> 31aec04b
    return safe_ptr_assign<memory_t>(
            *memory, new memory_t(engine, md, flags, handle));
}

status_t dnnl_memory_get_memory_desc(
        const memory_t *memory, const memory_desc_t **md) {
    if (any_null(memory, md)) return invalid_arguments;
    *md = memory->md();
    return success;
}

status_t dnnl_memory_get_engine(const memory_t *memory, engine_t **engine) {
    if (any_null(memory, engine)) return invalid_arguments;
    *engine = memory->engine();
    return success;
}

status_t dnnl_memory_get_data_handle(const memory_t *memory, void **handle) {
    if (any_null(handle)) return invalid_arguments;
    if (memory == nullptr) {
        *handle = nullptr;
        return success;
    }
    return memory->get_data_handle(handle);
}

status_t dnnl_memory_set_data_handle(memory_t *memory, void *handle) {
    if (any_null(memory)) return invalid_arguments;
    return memory->set_data_handle(handle);
}

status_t dnnl_memory_map_data(const memory_t *memory, void **mapped_ptr) {
    bool args_ok = !any_null(memory, mapped_ptr);
    if (!args_ok) return invalid_arguments;

    return memory->memory_storage()->map_data(mapped_ptr);
}

status_t dnnl_memory_unmap_data(const memory_t *memory, void *mapped_ptr) {
    bool args_ok = !any_null(memory);
    if (!args_ok) return invalid_arguments;

    return memory->memory_storage()->unmap_data(mapped_ptr);
}

status_t dnnl_memory_destroy(memory_t *memory) {
    delete memory;
    return success;
}

// vim: et ts=4 sw=4 cindent cino+=l0,\:4,N-s<|MERGE_RESOLUTION|>--- conflicted
+++ resolved
@@ -18,12 +18,8 @@
 #include <stddef.h>
 #include <stdint.h>
 
-<<<<<<< HEAD
-#include "mkldnn.h"
-#include "mkldnn.hpp"
-=======
 #include "dnnl.h"
->>>>>>> 31aec04b
+#include "dnnl.hpp"
 
 #include "c_types_map.hpp"
 #include "engine.hpp"
@@ -80,10 +76,9 @@
     zero_pad();
 }
 
-<<<<<<< HEAD
-mkldnn_memory::mkldnn_memory(mkldnn::impl::engine_t *engine,
-        const mkldnn::impl::memory_desc_t *md,
-        mkldnn::impl::memory_storage_t *memory_storage, bool do_zero_pad)
+dnnl_memory::dnnl_memory(dnnl::impl::engine_t *engine,
+        const dnnl::impl::memory_desc_t *md,
+        dnnl::impl::memory_storage_t *memory_storage, bool do_zero_pad)
     : engine_(engine)
     , md_(*md)
     , memory_storage_(
@@ -91,10 +86,7 @@
     if (do_zero_pad) zero_pad();
 }
 
-status_t mkldnn_memory_desc_init_by_tag(memory_desc_t *memory_desc, int ndims,
-=======
 status_t dnnl_memory_desc_init_by_tag(memory_desc_t *memory_desc, int ndims,
->>>>>>> 31aec04b
         const dims_t dims, data_type_t data_type, format_tag_t tag) {
     if (any_null(memory_desc)) return invalid_arguments;
     if (ndims == 0 || tag == format_tag::undef) {
@@ -237,19 +229,9 @@
 
     if (md->format_kind == format_kind::any) return invalid_arguments;
 
-<<<<<<< HEAD
-    unsigned flags = 0;
-    if (handle == MKLDNN_MEMORY_ALLOCATE) {
-        flags = memory_flags_t::alloc;
-    } else {
-        flags = memory_flags_t::use_backend_ptr;
-    }
-
-=======
     unsigned flags = (handle == DNNL_MEMORY_ALLOCATE)
             ? memory_flags_t::alloc
             : memory_flags_t::use_backend_ptr;
->>>>>>> 31aec04b
     return safe_ptr_assign<memory_t>(
             *memory, new memory_t(engine, md, flags, handle));
 }
