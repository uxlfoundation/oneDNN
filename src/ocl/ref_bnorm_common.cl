--- conflicted
+++ resolved
@@ -29,14 +29,9 @@
 
 #if USE_16MB_UNROLL == 1 && DT_F32 == 1
 
-<<<<<<< HEAD
-__attribute__((reqd_work_group_size(1, 1, 16)))
-__attribute__((intel_reqd_sub_group_size(16))) __kernel void
-=======
 __attribute__((reqd_work_group_size(1, 1, 16))) // attr:no-format
 __attribute__((intel_reqd_sub_group_size(16))) // attr:no-format
 __kernel void
->>>>>>> 56ef626d
 calculate_mean(__global float *src, __global float *mean) {
     const int mb = get_global_id(1);
     const int sp_chunk = get_global_id(0);
@@ -68,14 +63,9 @@
     intel_sub_group_block_write(
             (__global uint *)&mean[chunk * IC + c], as_uint(v_mean));
 }
-<<<<<<< HEAD
-__attribute__((reqd_work_group_size(1, 1, 1))) __kernel void reduce_mean(
-        __global float *reduce_temp, __global float *mean) {
-=======
 __attribute__((reqd_work_group_size(1, 1, 1))) // attr:no-format
 __kernel void
 reduce_mean(__global float *reduce_temp, __global float *mean) {
->>>>>>> 56ef626d
     const int c = get_global_id(0);
     reduce_temp += c;
     float sum = 0.0f;
@@ -84,14 +74,9 @@
 
     mean[c] = sum / (MB * ID * IH * IW);
 }
-<<<<<<< HEAD
-__attribute__((reqd_work_group_size(1, 1, 16)))
-__attribute__((intel_reqd_sub_group_size(16))) __kernel void
-=======
 __attribute__((reqd_work_group_size(1, 1, 16))) // attr:no-format
 __attribute__((intel_reqd_sub_group_size(16))) // attr:no-format
 __kernel void
->>>>>>> 56ef626d
 calculate_variance(
         __global float *src, __global float *mean, __global float *variance) {
     const int mb = get_global_id(1);
@@ -134,14 +119,9 @@
                     + chunk * IC + c],
             as_uint(v_variance));
 }
-<<<<<<< HEAD
-__attribute__((reqd_work_group_size(1, 1, 1))) __kernel void reduce_variance(
-        __global float *reduce_temp, __global float *variance) {
-=======
 __attribute__((reqd_work_group_size(1, 1, 1))) // attr:no-format
 __kernel void
 reduce_variance(__global float *reduce_temp, __global float *variance) {
->>>>>>> 56ef626d
     const int c = get_global_id(0);
     reduce_temp += SP_CHUNK * MB_CHUNK * IC + c;
 #if SAVE_STATS == 0
@@ -155,15 +135,9 @@
 }
 #endif
 
-<<<<<<< HEAD
-__attribute__((reqd_work_group_size(LWS_0, LWS_1, LWS_2)))
-#if USE_16MB_UNROLL == 1
-__attribute__((intel_reqd_sub_group_size(LWS_1)))
-=======
 __attribute__((reqd_work_group_size(LWS_0, LWS_1, LWS_2))) // attr:no-format
 #if USE_16MB_UNROLL == 1
 __attribute__((intel_reqd_sub_group_size(LWS_1))) // attr:no-format
->>>>>>> 56ef626d
 #endif
 __kernel void
 ref_bnorm_fwd_kernel(__global DATA_T *src, __global float *mean,
@@ -322,14 +296,9 @@
 #if BNORM_BWD == 1
 
 #if USE_16MB_UNROLL == 1
-<<<<<<< HEAD
-__attribute__((reqd_work_group_size(1, 1, 16)))
-__attribute__((intel_reqd_sub_group_size(16))) __kernel void
-=======
 __attribute__((reqd_work_group_size(1, 1, 16))) // attr:no-format
 __attribute__((intel_reqd_sub_group_size(16))) // attr:no-format
 __kernel void
->>>>>>> 56ef626d
 calculate_stats(__global float *src, __global float *mean,
         __global float *diff_dst, __global int *ws,
         __global float *diff_scaleshift) {
@@ -401,14 +370,9 @@
             as_uint(v_diff_beta));
 }
 
-<<<<<<< HEAD
-__attribute__((reqd_work_group_size(1, 1, 1))) __kernel void reduce_stats(
-        __global float *reduce_temp, __global float *diff_scaleshift,
-=======
 __attribute__((reqd_work_group_size(1, 1, 1))) // attr:no-format
 __kernel void
 reduce_stats(__global float *reduce_temp, __global float *diff_scaleshift,
->>>>>>> 56ef626d
         __global float *variance, float eps) {
     const int c = get_global_id(0);
     reduce_temp += c;
@@ -429,15 +393,9 @@
 }
 #endif
 
-<<<<<<< HEAD
-__attribute__((reqd_work_group_size(LWS_0, LWS_1, LWS_2)))
-#if USE_16MB_UNROLL == 1
-__attribute__((intel_reqd_sub_group_size(LWS_1)))
-=======
 __attribute__((reqd_work_group_size(LWS_0, LWS_1, LWS_2))) // attr:no-format
 #if USE_16MB_UNROLL == 1
 __attribute__((intel_reqd_sub_group_size(LWS_1))) // attr:no-format
->>>>>>> 56ef626d
 #endif
 __kernel void
 ref_bnorm_bwd_kernel(__global float *src, __global float *mean,
