/*******************************************************************************
* Copyright 2019-2023 Intel Corporation
* Copyright 2020-2023 Arm Ltd. and affiliates
* Copyright 2020-2023 FUJITSU LIMITED
*
* Licensed under the Apache License, Version 2.0 (the "License");
* you may not use this file except in compliance with the License.
* You may obtain a copy of the License at
*
*     http://www.apache.org/licenses/LICENSE-2.0
*
* Unless required by applicable law or agreed to in writing, software
* distributed under the License is distributed on an "AS IS" BASIS,
* WITHOUT WARRANTIES OR CONDITIONS OF ANY KIND, either express or implied.
* See the License for the specific language governing permissions and
* limitations under the License.
*******************************************************************************/

#include <map>
#include <vector>

#include "common/c_types_map.hpp"
#include "common/convolution_pd.hpp"

#include "cpu/cpu_engine.hpp"

#include "cpu/gemm_convolution.hpp"
#include "cpu/gemm_x8s8s32x_convolution.hpp"
#include "cpu/ref_convolution.hpp"
#include "cpu/ref_convolution_int8.hpp"
#include "cpu/ref_fused_convolution.hpp"

#if DNNL_X64
#include "cpu/x64/gemm_bf16_convolution.hpp"
#include "cpu/x64/ip_convolution.hpp"
#include "cpu/x64/jit_avx2_1x1_convolution.hpp"
#include "cpu/x64/jit_avx2_convolution.hpp"
#include "cpu/x64/jit_avx512_common_1x1_convolution.hpp"
#include "cpu/x64/jit_avx512_common_convolution.hpp"
#include "cpu/x64/jit_avx512_core_amx_1x1_convolution.hpp"
#include "cpu/x64/jit_avx512_core_amx_convolution.hpp"
#include "cpu/x64/jit_avx512_core_bf16_1x1_convolution.hpp"
#include "cpu/x64/jit_avx512_core_bf16_convolution.hpp"
#include "cpu/x64/jit_avx512_core_x8s8s32x_1x1_convolution.hpp"
#include "cpu/x64/jit_avx512_core_x8s8s32x_convolution.hpp"
#include "cpu/x64/jit_brdgmm_dw_conv.hpp"
#include "cpu/x64/jit_brgemm_1x1_conv.hpp"
#include "cpu/x64/jit_brgemm_conv.hpp"
#include "cpu/x64/jit_brgemm_conv_bwd.hpp"
#include "cpu/x64/jit_brgemm_conv_bwd_strided.hpp"
#include "cpu/x64/jit_brgemm_conv_bwd_w.hpp"
#include "cpu/x64/jit_sse41_1x1_convolution.hpp"
#include "cpu/x64/jit_sse41_convolution.hpp"
#include "cpu/x64/jit_uni_dw_convolution.hpp"
#include "cpu/x64/jit_uni_x8s8s32x_1x1_convolution.hpp"
#include "cpu/x64/jit_uni_x8s8s32x_convolution.hpp"
using namespace dnnl::impl::cpu::x64;
#elif DNNL_AARCH64
#include "cpu/aarch64/jit_brdgmm_dw_conv.hpp"
#include "cpu/aarch64/jit_brgemm_1x1_conv.hpp"
#include "cpu/aarch64/jit_brgemm_conv.hpp"
#include "cpu/aarch64/jit_sve_512_1x1_convolution.hpp"
#include "cpu/aarch64/jit_sve_512_convolution.hpp"
#include "cpu/aarch64/jit_sve_512_x8s8s32x_convolution.hpp"
#include "cpu/aarch64/jit_uni_dw_convolution.hpp"
#if DNNL_AARCH64 && DNNL_AARCH64_USE_ACL
#include "cpu/aarch64/acl_depthwise_convolution.hpp"
#include "cpu/aarch64/acl_gemm_convolution.hpp"
#include "cpu/aarch64/acl_indirect_gemm_convolution.hpp"
#endif
using namespace dnnl::impl::cpu::aarch64;
#endif

namespace dnnl {
namespace impl {
namespace cpu {

namespace {
using namespace dnnl::impl::data_type;
using namespace dnnl::impl::prop_kind;

// clang-format off
const std::map<pk_dt_impl_key_t, std::vector<impl_list_item_t>> &impl_list_map() {
    static const std::map<pk_dt_impl_key_t, std::vector<impl_list_item_t>> the_map = REG_CONV_P({
        // FWD fp
        {{forward, f32, f32, f32}, {
            CPU_INSTANCE_AVX512(brdgmm_dw_convolution_fwd_t)
            CPU_INSTANCE_X64(ip_convolution_fwd_t)
            CPU_INSTANCE_AMX(brgemm_1x1_convolution_fwd_t<avx512_core_amx>)
            CPU_INSTANCE_AMX(brgemm_convolution_fwd_t<avx512_core_amx>)
            CPU_INSTANCE_AMX(brgemm_convolution_fwd_t<avx512_core_amx, true>)
            CPU_INSTANCE_AVX512(brgemm_1x1_convolution_fwd_t<avx512_core>)
            CPU_INSTANCE_AVX512(brgemm_convolution_fwd_t<avx512_core>)
            CPU_INSTANCE_AVX512(brgemm_convolution_fwd_t<avx512_core, true>)
            CPU_INSTANCE_AVX512(jit_avx512_common_dw_convolution_fwd_t)
            CPU_INSTANCE_AVX512(jit_avx512_common_1x1_convolution_fwd_f32_t)
            CPU_INSTANCE_AVX512(jit_avx512_common_convolution_fwd_t<f32>)
            CPU_INSTANCE_AVX2(jit_avx2_dw_convolution_fwd_t)
            CPU_INSTANCE_AVX2(brgemm_1x1_convolution_fwd_t<avx2>)
            CPU_INSTANCE_AVX2(brgemm_convolution_fwd_t<avx2>)
            CPU_INSTANCE_AVX2(brgemm_convolution_fwd_t<avx2, true>)
            CPU_INSTANCE_AVX2(jit_avx2_1x1_convolution_fwd_t)
            CPU_INSTANCE_SSE41(jit_sse41_dw_convolution_fwd_t)
            CPU_INSTANCE_SSE41(jit_sse41_1x1_convolution_fwd_t)
            CPU_INSTANCE_AVX2(jit_avx2_convolution_fwd_t)
            CPU_INSTANCE_SSE41(jit_sse41_convolution_fwd_t)
            CPU_INSTANCE_AARCH64(jit_sve_512_dw_convolution_fwd_t)
            CPU_INSTANCE_AARCH64(jit_sve_512_1x1_convolution_fwd_f32_t)
            CPU_INSTANCE_AARCH64(jit_sve_512_convolution_fwd_t<f32>)
<<<<<<< HEAD
            CPU_INSTANCE_AARCH64(brdgmm_dw_convolution_fwd_t)
            CPU_INSTANCE_AARCH64(brgemm_1x1_convolution_fwd_t<sve_512>)
            CPU_INSTANCE_AARCH64(brgemm_convolution_fwd_t<sve_512>)
=======
>>>>>>> f8e5ff62
            CPU_INSTANCE_AARCH64_ACL(acl_depthwise_convolution_fwd_t)
            CPU_INSTANCE_AARCH64_ACL(acl_indirect_gemm_convolution_fwd_t)
            CPU_INSTANCE_AARCH64_ACL(acl_gemm_convolution_fwd_t<f32>)
            CPU_INSTANCE(gemm_convolution_fwd_t)
            CPU_INSTANCE(ref_convolution_fwd_t)
            CPU_INSTANCE(ref_fused_convolution_fwd_t)
            nullptr,
        }},
        {{forward, bf16, bf16, f32}, {
            CPU_INSTANCE_AVX512(brdgmm_dw_convolution_fwd_t)
            CPU_INSTANCE_X64(ip_convolution_fwd_t)
            CPU_INSTANCE_AMX(brgemm_1x1_convolution_fwd_t<avx512_core_amx>)
            CPU_INSTANCE_AMX(brgemm_convolution_fwd_t<avx512_core_amx>)
            CPU_INSTANCE_AMX(brgemm_convolution_fwd_t<avx512_core_amx, true>)
            CPU_INSTANCE_AMX(jit_avx512_core_amx_1x1_convolution_fwd_t)
            CPU_INSTANCE_AMX(jit_avx512_core_amx_convolution_fwd_t)
            CPU_INSTANCE_AVX512(brgemm_1x1_convolution_fwd_t<avx512_core_bf16>)
            CPU_INSTANCE_AVX512(brgemm_convolution_fwd_t<avx512_core_bf16>)
            CPU_INSTANCE_AVX512(brgemm_convolution_fwd_t<avx512_core_bf16, true>)
            CPU_INSTANCE_AVX512(jit_uni_dw_convolution_fwd_t<avx512_core, bf16, f32>)
            CPU_INSTANCE_AVX512(jit_avx512_core_bf16_1x1_convolution_fwd_t<f32>)
            CPU_INSTANCE_AVX512(jit_avx512_core_bf16_convolution_fwd_t)
            CPU_INSTANCE_AVX512(gemm_bf16_convolution_fwd_t<f32>)
            CPU_INSTANCE_AVX2(brgemm_1x1_convolution_fwd_t<avx2_vnni_2>)
            CPU_INSTANCE_AVX2(brgemm_convolution_fwd_t<avx2_vnni_2>)
            CPU_INSTANCE_AVX2(brgemm_convolution_fwd_t<avx2_vnni_2, true>)
            CPU_INSTANCE(ref_convolution_fwd_t)
            nullptr,
        }},
        {{forward, bf16, bf16, bf16}, {
            CPU_INSTANCE_AVX512(brdgmm_dw_convolution_fwd_t)
            CPU_INSTANCE_X64(ip_convolution_fwd_t)
            CPU_INSTANCE_AMX(brgemm_1x1_convolution_fwd_t<avx512_core_amx>)
            CPU_INSTANCE_AMX(brgemm_convolution_fwd_t<avx512_core_amx>)
            CPU_INSTANCE_AMX(brgemm_convolution_fwd_t<avx512_core_amx, true>)
            CPU_INSTANCE_AMX(jit_avx512_core_amx_1x1_convolution_fwd_t)
            CPU_INSTANCE_AMX(jit_avx512_core_amx_convolution_fwd_t)
            CPU_INSTANCE_AVX512(brgemm_1x1_convolution_fwd_t<avx512_core_bf16>)
            CPU_INSTANCE_AVX512(brgemm_convolution_fwd_t<avx512_core_bf16>)
            CPU_INSTANCE_AVX512(brgemm_convolution_fwd_t<avx512_core_bf16, true>)
            CPU_INSTANCE_AVX512(jit_uni_dw_convolution_fwd_t<avx512_core, bf16, bf16>)
            CPU_INSTANCE_AVX512(jit_avx512_core_bf16_1x1_convolution_fwd_t<bf16>)
            CPU_INSTANCE_AVX512(jit_avx512_core_bf16_convolution_fwd_t)
            CPU_INSTANCE_AVX512(gemm_bf16_convolution_fwd_t<bf16>)
            CPU_INSTANCE_AVX2(brgemm_1x1_convolution_fwd_t<avx2_vnni_2>)
            CPU_INSTANCE_AVX2(brgemm_convolution_fwd_t<avx2_vnni_2>)
            CPU_INSTANCE_AVX2(brgemm_convolution_fwd_t<avx2_vnni_2, true>)
            CPU_INSTANCE(ref_convolution_fwd_t)
            CPU_INSTANCE(ref_fused_convolution_fwd_t)
            nullptr,
        }},
        {{forward, f16, f16, f32}, {
            CPU_INSTANCE_AVX512(brdgmm_dw_convolution_fwd_t)
            CPU_INSTANCE_X64(ip_convolution_fwd_t)
            CPU_INSTANCE_AMX(brgemm_1x1_convolution_fwd_t<avx512_core_amx_fp16>)
            CPU_INSTANCE_AMX(brgemm_convolution_fwd_t<avx512_core_amx_fp16>)
            CPU_INSTANCE_AMX(brgemm_convolution_fwd_t<avx512_core_amx_fp16, true>)
            CPU_INSTANCE_AVX512(brgemm_1x1_convolution_fwd_t<avx512_core_fp16>)
            CPU_INSTANCE_AVX512(brgemm_convolution_fwd_t<avx512_core_fp16>)
            CPU_INSTANCE_AVX512(brgemm_convolution_fwd_t<avx512_core_fp16, true>)
            CPU_INSTANCE_AVX2(brgemm_1x1_convolution_fwd_t<avx2_vnni_2>)
            CPU_INSTANCE_AVX2(brgemm_convolution_fwd_t<avx2_vnni_2>)
            CPU_INSTANCE_AVX2(brgemm_convolution_fwd_t<avx2_vnni_2, true>)
            CPU_INSTANCE(ref_convolution_fwd_t)
            nullptr,
        }},
        {{forward, f16, f16, f16}, {
            CPU_INSTANCE_AVX512(brdgmm_dw_convolution_fwd_t)
            CPU_INSTANCE_X64(ip_convolution_fwd_t)
            CPU_INSTANCE_AMX(brgemm_1x1_convolution_fwd_t<avx512_core_amx_fp16>)
            CPU_INSTANCE_AMX(brgemm_convolution_fwd_t<avx512_core_amx_fp16>)
            CPU_INSTANCE_AMX(brgemm_convolution_fwd_t<avx512_core_amx_fp16, true>)
            CPU_INSTANCE_AVX512(brgemm_1x1_convolution_fwd_t<avx512_core_fp16>)
            CPU_INSTANCE_AVX512(brgemm_convolution_fwd_t<avx512_core_fp16>)
            CPU_INSTANCE_AVX512(brgemm_convolution_fwd_t<avx512_core_fp16, true>)
            CPU_INSTANCE_AVX2(brgemm_1x1_convolution_fwd_t<avx2_vnni_2>)
            CPU_INSTANCE_AVX2(brgemm_convolution_fwd_t<avx2_vnni_2>)
            CPU_INSTANCE_AVX2(brgemm_convolution_fwd_t<avx2_vnni_2, true>)
            CPU_INSTANCE_AARCH64_ACL(acl_indirect_gemm_convolution_fwd_t)
            CPU_INSTANCE_AARCH64_ACL(acl_gemm_convolution_fwd_t<f16>)
            CPU_INSTANCE(ref_convolution_fwd_t)
            CPU_INSTANCE(ref_fused_convolution_fwd_t)
            nullptr,
        }},
        // BWD_D fp
        {{backward_data, f32, f32, f32}, REG_BWD_D_PK({
            CPU_INSTANCE_X64(ip_convolution_bwd_data_t)
            CPU_INSTANCE_AMX(brgemm_convolution_bwd_t<avx512_core_amx>)
            CPU_INSTANCE_AVX512(brgemm_convolution_bwd_t<avx512_core>)
            CPU_INSTANCE_AVX512(brgemm_convolution_bwd_strided_t<avx512_core>)
            CPU_INSTANCE_AVX512(brgemm_convolution_bwd_strided_t<avx512_core, true>)
            CPU_INSTANCE_AVX512(jit_avx512_common_dw_convolution_bwd_data_t)
            CPU_INSTANCE_AVX512(jit_avx512_common_1x1_convolution_bwd_data_f32_t)
            CPU_INSTANCE_AVX512(jit_avx512_common_convolution_bwd_data_t<f32>)
            CPU_INSTANCE_AVX2(brgemm_convolution_bwd_t<avx2>)
            CPU_INSTANCE_AVX2(brgemm_convolution_bwd_strided_t<avx2>)
            CPU_INSTANCE_AVX2(brgemm_convolution_bwd_strided_t<avx2, true>)
            CPU_INSTANCE_AVX2(jit_avx2_dw_convolution_bwd_data_t)
            CPU_INSTANCE_AVX2(jit_avx2_1x1_convolution_bwd_data_t)
            CPU_INSTANCE_SSE41(jit_sse41_dw_convolution_bwd_data_t)
            CPU_INSTANCE_AVX2(jit_avx2_convolution_bwd_data_t)
            CPU_INSTANCE_AARCH64(jit_sve_512_dw_convolution_bwd_data_t)
            CPU_INSTANCE_AARCH64(jit_sve_512_1x1_convolution_bwd_data_f32_t)
            CPU_INSTANCE_AARCH64(jit_sve_512_convolution_bwd_data_t<f32>)
            CPU_INSTANCE(gemm_convolution_bwd_data_t)
            CPU_INSTANCE(ref_convolution_bwd_data_t)
            nullptr,
        })},
        {{backward_data, f32, bf16, bf16}, REG_BWD_D_PK({
            CPU_INSTANCE_X64(ip_convolution_bwd_data_t)
            CPU_INSTANCE_AMX(brgemm_convolution_bwd_t<avx512_core_amx>)
            CPU_INSTANCE_AMX(brgemm_convolution_bwd_strided_t<avx512_core_amx>)
            CPU_INSTANCE_AMX(brgemm_convolution_bwd_strided_t<avx512_core_amx, true>)
            CPU_INSTANCE_AMX(jit_avx512_core_amx_convolution_bwd_data_t<f32, bf16, bf16>)
            CPU_INSTANCE_AVX512(brgemm_convolution_bwd_t<avx512_core_bf16>)
            CPU_INSTANCE_AVX512(brgemm_convolution_bwd_strided_t<avx512_core_bf16>)
            CPU_INSTANCE_AVX512(brgemm_convolution_bwd_strided_t<avx512_core_bf16, true>)
            CPU_INSTANCE_AVX512(jit_uni_dw_convolution_bwd_data_t<avx512_core, bf16, f32>)
            CPU_INSTANCE_AVX512(jit_avx512_core_bf16_1x1_convolution_bwd_data_t<f32>)
            CPU_INSTANCE_AVX512(jit_avx512_core_bf16_convolution_bwd_data_t)
            CPU_INSTANCE_AVX512(gemm_bf16_convolution_bwd_data_t<f32>)
            CPU_INSTANCE_AVX2(brgemm_convolution_bwd_t<avx2_vnni_2>)
            CPU_INSTANCE_AVX2(brgemm_convolution_bwd_strided_t<avx2_vnni_2>)
            CPU_INSTANCE_AVX2(brgemm_convolution_bwd_strided_t<avx2_vnni_2, true>)
            CPU_INSTANCE(ref_convolution_bwd_data_t)
            nullptr,
        })},
        {{backward_data, bf16, bf16, bf16}, REG_BWD_D_PK({
            CPU_INSTANCE_X64(ip_convolution_bwd_data_t)
            CPU_INSTANCE_AMX(brgemm_convolution_bwd_t<avx512_core_amx>)
            CPU_INSTANCE_AMX(brgemm_convolution_bwd_strided_t<avx512_core_amx>)
            CPU_INSTANCE_AMX(brgemm_convolution_bwd_strided_t<avx512_core_amx, true>)
            CPU_INSTANCE_AMX(jit_avx512_core_amx_convolution_bwd_data_t<bf16, bf16, bf16>)
            CPU_INSTANCE_AVX512(brgemm_convolution_bwd_t<avx512_core_bf16>)
            CPU_INSTANCE_AVX512(brgemm_convolution_bwd_strided_t<avx512_core_bf16>)
            CPU_INSTANCE_AVX512(brgemm_convolution_bwd_strided_t<avx512_core_bf16, true>)
            CPU_INSTANCE_AVX512(jit_uni_dw_convolution_bwd_data_t<avx512_core, bf16, bf16>)
            CPU_INSTANCE_AVX512(jit_avx512_core_bf16_1x1_convolution_bwd_data_t<bf16>)
            CPU_INSTANCE_AVX512(jit_avx512_core_bf16_convolution_bwd_data_t)
            CPU_INSTANCE_AVX512(gemm_bf16_convolution_bwd_data_t<bf16>)
            CPU_INSTANCE_AVX2(brgemm_convolution_bwd_t<avx2_vnni_2>)
            CPU_INSTANCE_AVX2(brgemm_convolution_bwd_strided_t<avx2_vnni_2>)
            CPU_INSTANCE_AVX2(brgemm_convolution_bwd_strided_t<avx2_vnni_2, true>)
            CPU_INSTANCE(ref_convolution_bwd_data_t)
            nullptr,
        })},
        {{backward_data, f32, f16, f16}, REG_BWD_D_PK({
            CPU_INSTANCE_X64(ip_convolution_bwd_data_t)
            CPU_INSTANCE_AMX(brgemm_convolution_bwd_strided_t<avx512_core_amx_fp16>)
            CPU_INSTANCE_AMX(brgemm_convolution_bwd_strided_t<avx512_core_amx_fp16, true>)
            CPU_INSTANCE_AVX512(brgemm_convolution_bwd_t<avx512_core_fp16>)
            CPU_INSTANCE_AVX512(brgemm_convolution_bwd_strided_t<avx512_core_fp16>)
            CPU_INSTANCE_AVX512(brgemm_convolution_bwd_strided_t<avx512_core_fp16, true>)
            CPU_INSTANCE_AVX2(brgemm_convolution_bwd_t<avx2_vnni_2>)
            CPU_INSTANCE_AVX2(brgemm_convolution_bwd_strided_t<avx2_vnni_2>)
            CPU_INSTANCE_AVX2(brgemm_convolution_bwd_strided_t<avx2_vnni_2, true>)
            CPU_INSTANCE(ref_convolution_bwd_data_t)
            nullptr,
        })},
        {{backward_data, f16, f16, f16}, REG_BWD_D_PK({
            CPU_INSTANCE_X64(ip_convolution_bwd_data_t)
            CPU_INSTANCE_AMX(brgemm_convolution_bwd_strided_t<avx512_core_amx_fp16>)
            CPU_INSTANCE_AMX(brgemm_convolution_bwd_strided_t<avx512_core_amx_fp16, true>)
            CPU_INSTANCE_AVX512(brgemm_convolution_bwd_t<avx512_core_fp16>)
            CPU_INSTANCE_AVX512(brgemm_convolution_bwd_strided_t<avx512_core_fp16>)
            CPU_INSTANCE_AVX512(brgemm_convolution_bwd_strided_t<avx512_core_fp16, true>)
            CPU_INSTANCE_AVX2(brgemm_convolution_bwd_t<avx2_vnni_2>)
            CPU_INSTANCE_AVX2(brgemm_convolution_bwd_strided_t<avx2_vnni_2>)
            CPU_INSTANCE_AVX2(brgemm_convolution_bwd_strided_t<avx2_vnni_2, true>)
            CPU_INSTANCE(ref_convolution_bwd_data_t)
            nullptr,
        })},
        // BWD_W fp
        {{backward_weights, f32, f32, f32}, REG_BWD_PK({
            CPU_INSTANCE_X64(ip_convolution_bwd_weights_t)
            CPU_INSTANCE_AVX512(jit_avx512_common_dw_convolution_bwd_weights_t)
            CPU_INSTANCE_AVX512(jit_avx512_common_1x1_convolution_bwd_weights_t)
            CPU_INSTANCE_AVX512(jit_avx512_common_convolution_bwd_weights_t<f32>)
            CPU_INSTANCE_AVX2(jit_avx2_dw_convolution_bwd_weights_t)
            CPU_INSTANCE_AVX2(jit_avx2_1x1_convolution_bwd_weights_t)
            CPU_INSTANCE_SSE41(jit_sse41_dw_convolution_bwd_weights_t)
            CPU_INSTANCE_AVX2(jit_avx2_convolution_bwd_weights_t)
            CPU_INSTANCE_AARCH64(jit_sve_512_dw_convolution_bwd_weights_t)
            CPU_INSTANCE_AARCH64(jit_sve_512_1x1_convolution_bwd_weights_t)
            CPU_INSTANCE_AARCH64(jit_sve_512_convolution_bwd_weights_t<f32>)
            CPU_INSTANCE(gemm_convolution_bwd_weights_t)
            CPU_INSTANCE(ref_convolution_bwd_weights_t)
            nullptr,
        })},
        {{backward_weights, bf16, f32, bf16}, REG_BWD_PK({
            CPU_INSTANCE_X64(ip_convolution_bwd_weights_t)
            CPU_INSTANCE_AVX512(jit_uni_dw_convolution_bwd_weights_t<avx512_core, bf16, f32>)
            CPU_INSTANCE_AMX(brgemm_convolution_bwd_weights_t)
            CPU_INSTANCE_AMX(jit_avx512_core_amx_convolution_bwd_weights_t)
            CPU_INSTANCE_AVX512(jit_avx512_core_bf16_1x1_convolution_bwd_weights_t<f32>)
            CPU_INSTANCE_AVX512(jit_avx512_core_bf16_convolution_bwd_weights_t)
            CPU_INSTANCE_AVX512(gemm_bf16_convolution_bwd_weights_t<f32>)
            CPU_INSTANCE(ref_convolution_bwd_weights_t)
            nullptr,
        })},
        {{backward_weights, bf16, bf16, bf16}, REG_BWD_PK({
            CPU_INSTANCE_X64(ip_convolution_bwd_weights_t)
            CPU_INSTANCE_AVX512(jit_uni_dw_convolution_bwd_weights_t<avx512_core, bf16, bf16>)
            CPU_INSTANCE_AMX(brgemm_convolution_bwd_weights_t)
            CPU_INSTANCE_AMX(jit_avx512_core_amx_convolution_bwd_weights_t)
            CPU_INSTANCE_AVX512(jit_avx512_core_bf16_1x1_convolution_bwd_weights_t<bf16>)
            CPU_INSTANCE_AVX512(jit_avx512_core_bf16_convolution_bwd_weights_t)
            CPU_INSTANCE_AVX512(gemm_bf16_convolution_bwd_weights_t<bf16>)
            CPU_INSTANCE(ref_convolution_bwd_weights_t)
            nullptr,
        })},
        {{backward_weights, f16, f32, f16}, REG_BWD_PK({
            CPU_INSTANCE_X64(ip_convolution_bwd_weights_t)
            CPU_INSTANCE_AMX(brgemm_convolution_bwd_weights_t)
            CPU_INSTANCE(ref_convolution_bwd_weights_t)
            nullptr,
        })},
        {{backward_weights, f16, f16, f16}, REG_BWD_PK({
            CPU_INSTANCE_X64(ip_convolution_bwd_weights_t)
            CPU_INSTANCE_AMX(brgemm_convolution_bwd_weights_t)
            CPU_INSTANCE(ref_convolution_bwd_weights_t)
            nullptr,
        })},
        // FWD int8 (src:s8)
        {{forward, s8, s8, f32}, {
            CPU_INSTANCE_X64(ip_convolution_fwd_t)
            CPU_INSTANCE_AMX(brgemm_1x1_convolution_fwd_t<avx512_core_amx>)
            CPU_INSTANCE_AMX(brgemm_convolution_fwd_t<avx512_core_amx>)
            CPU_INSTANCE_AMX(brgemm_convolution_fwd_t<avx512_core_amx, true>)
            CPU_INSTANCE_AMX(jit_avx512_core_amx_1x1_convolution_fwd_t)
            CPU_INSTANCE_AMX(jit_avx512_core_amx_convolution_fwd_t)
            CPU_INSTANCE_AVX512(brgemm_1x1_convolution_fwd_t<avx512_core_vnni>)
            CPU_INSTANCE_AVX512(brgemm_convolution_fwd_t<avx512_core_vnni>)
            CPU_INSTANCE_AVX512(brgemm_convolution_fwd_t<avx512_core_vnni, true>)
            CPU_INSTANCE_AVX512(jit_avx512_core_x8s8s32x_1x1_convolution_fwd_t)
            CPU_INSTANCE_AVX512(jit_avx512_core_x8s8s32x_convolution_fwd_t)
            CPU_INSTANCE_AVX512(brgemm_1x1_convolution_fwd_t<avx512_core>)
            CPU_INSTANCE_AVX512(brgemm_convolution_fwd_t<avx512_core>)
            CPU_INSTANCE_AVX2(brgemm_1x1_convolution_fwd_t<avx2_vnni_2>)
            CPU_INSTANCE_AVX2(brgemm_1x1_convolution_fwd_t<avx2_vnni>)
            CPU_INSTANCE_AVX2(brgemm_convolution_fwd_t<avx2_vnni_2>)
            CPU_INSTANCE_AVX2(brgemm_convolution_fwd_t<avx2_vnni_2, true>)
            CPU_INSTANCE_AVX2(brgemm_convolution_fwd_t<avx2_vnni>)
            CPU_INSTANCE_AVX2(brgemm_convolution_fwd_t<avx2_vnni, true>)
            CPU_INSTANCE_AVX2(jit_uni_x8s8s32x_1x1_convolution_fwd_t<avx2>)
            CPU_INSTANCE_AVX2(jit_uni_x8s8s32x_convolution_fwd_t<avx2>)
            CPU_INSTANCE_SSE41(jit_uni_x8s8s32x_1x1_convolution_fwd_t<sse41>)
            CPU_INSTANCE_SSE41(jit_uni_x8s8s32x_convolution_fwd_t<sse41>)
            CPU_INSTANCE_AARCH64(jit_sve_512_x8s8s32x_convolution_fwd_t<s8, f32>)
            CPU_INSTANCE(gemm_x8s8s32x_convolution_fwd_t)
            CPU_INSTANCE(ref_convolution_int8_fwd_t)
            CPU_INSTANCE(ref_fused_convolution_fwd_t)
            nullptr,
        }},
        {{forward, s8, s8, bf16}, {
            CPU_INSTANCE_AVX512(brdgmm_dw_convolution_fwd_t)
            CPU_INSTANCE_AMX(jit_avx512_core_amx_1x1_convolution_fwd_t)
            CPU_INSTANCE_AMX(jit_avx512_core_amx_convolution_fwd_t)
            CPU_INSTANCE_AVX512(brgemm_1x1_convolution_fwd_t<avx512_core_vnni>)
            CPU_INSTANCE_AVX512(brgemm_convolution_fwd_t<avx512_core_vnni>)
            CPU_INSTANCE_AVX512(brgemm_convolution_fwd_t<avx512_core_vnni, true>)
            CPU_INSTANCE_AVX512(jit_avx512_core_x8s8s32x_1x1_convolution_fwd_t)
            CPU_INSTANCE_AVX512(jit_avx512_core_x8s8s32x_convolution_fwd_t)
            CPU_INSTANCE_AVX512(brgemm_1x1_convolution_fwd_t<avx512_core>)
            CPU_INSTANCE_AVX512(brgemm_convolution_fwd_t<avx512_core>)
            CPU_INSTANCE_AVX2(brgemm_1x1_convolution_fwd_t<avx2_vnni_2>)
            CPU_INSTANCE_AVX2(brgemm_convolution_fwd_t<avx2_vnni_2>)
            CPU_INSTANCE_AVX2(brgemm_convolution_fwd_t<avx2_vnni_2, true>)
            CPU_INSTANCE(gemm_x8s8s32x_convolution_fwd_t)
            CPU_INSTANCE(ref_convolution_int8_fwd_t)
            nullptr,
        }},
        {{forward, s8, s8, s32}, {
            CPU_INSTANCE_X64(ip_convolution_fwd_t)
            CPU_INSTANCE_AMX(brgemm_1x1_convolution_fwd_t<avx512_core_amx>)
            CPU_INSTANCE_AMX(brgemm_convolution_fwd_t<avx512_core_amx>)
            CPU_INSTANCE_AMX(brgemm_convolution_fwd_t<avx512_core_amx, true>)
            CPU_INSTANCE_AMX(jit_avx512_core_amx_1x1_convolution_fwd_t)
            CPU_INSTANCE_AMX(jit_avx512_core_amx_convolution_fwd_t)
            CPU_INSTANCE_AVX512(brgemm_1x1_convolution_fwd_t<avx512_core_vnni>)
            CPU_INSTANCE_AVX512(brgemm_convolution_fwd_t<avx512_core_vnni>)
            CPU_INSTANCE_AVX512(brgemm_convolution_fwd_t<avx512_core_vnni, true>)
            CPU_INSTANCE_AVX512(jit_avx512_core_x8s8s32x_1x1_convolution_fwd_t)
            CPU_INSTANCE_AVX512(jit_avx512_core_x8s8s32x_convolution_fwd_t)
            CPU_INSTANCE_AVX512(brgemm_1x1_convolution_fwd_t<avx512_core>)
            CPU_INSTANCE_AVX512(brgemm_convolution_fwd_t<avx512_core>)
            CPU_INSTANCE_AVX2(brgemm_1x1_convolution_fwd_t<avx2_vnni_2>)
            CPU_INSTANCE_AVX2(brgemm_1x1_convolution_fwd_t<avx2_vnni>)
            CPU_INSTANCE_AVX2(brgemm_convolution_fwd_t<avx2_vnni_2>)
            CPU_INSTANCE_AVX2(brgemm_convolution_fwd_t<avx2_vnni_2, true>)
            CPU_INSTANCE_AVX2(brgemm_convolution_fwd_t<avx2_vnni>)
            CPU_INSTANCE_AVX2(brgemm_convolution_fwd_t<avx2_vnni, true>)
            CPU_INSTANCE_AVX2(jit_uni_x8s8s32x_1x1_convolution_fwd_t<avx2>)
            CPU_INSTANCE_AVX2(jit_uni_x8s8s32x_convolution_fwd_t<avx2>)
            CPU_INSTANCE_SSE41(jit_uni_x8s8s32x_1x1_convolution_fwd_t<sse41>)
            CPU_INSTANCE_SSE41(jit_uni_x8s8s32x_convolution_fwd_t<sse41>)
            CPU_INSTANCE_AARCH64(jit_sve_512_x8s8s32x_convolution_fwd_t<s8, s32>)
            CPU_INSTANCE(gemm_x8s8s32x_convolution_fwd_t)
            CPU_INSTANCE(ref_convolution_int8_fwd_t)
            CPU_INSTANCE(ref_fused_convolution_fwd_t)
            nullptr,
        }},
        {{forward, s8, s8, s8}, {
            CPU_INSTANCE_X64(ip_convolution_fwd_t)
            CPU_INSTANCE_AMX(brgemm_1x1_convolution_fwd_t<avx512_core_amx>)
            CPU_INSTANCE_AMX(brgemm_convolution_fwd_t<avx512_core_amx>)
            CPU_INSTANCE_AMX(brgemm_convolution_fwd_t<avx512_core_amx, true>)
            CPU_INSTANCE_AMX(jit_avx512_core_amx_1x1_convolution_fwd_t)
            CPU_INSTANCE_AMX(jit_avx512_core_amx_convolution_fwd_t)
            CPU_INSTANCE_AVX512(brgemm_1x1_convolution_fwd_t<avx512_core_vnni>)
            CPU_INSTANCE_AVX512(brgemm_convolution_fwd_t<avx512_core_vnni>)
            CPU_INSTANCE_AVX512(brgemm_convolution_fwd_t<avx512_core_vnni, true>)
            CPU_INSTANCE_AVX512(jit_avx512_core_x8s8s32x_1x1_convolution_fwd_t)
            CPU_INSTANCE_AVX512(jit_avx512_core_x8s8s32x_convolution_fwd_t)
            CPU_INSTANCE_AVX512(brgemm_1x1_convolution_fwd_t<avx512_core>)
            CPU_INSTANCE_AVX512(brgemm_convolution_fwd_t<avx512_core>)
            CPU_INSTANCE_AVX2(brgemm_1x1_convolution_fwd_t<avx2_vnni_2>)
            CPU_INSTANCE_AVX2(brgemm_1x1_convolution_fwd_t<avx2_vnni>)
            CPU_INSTANCE_AVX2(brgemm_convolution_fwd_t<avx2_vnni_2>)
            CPU_INSTANCE_AVX2(brgemm_convolution_fwd_t<avx2_vnni_2, true>)
            CPU_INSTANCE_AVX2(brgemm_convolution_fwd_t<avx2_vnni>)
            CPU_INSTANCE_AVX2(brgemm_convolution_fwd_t<avx2_vnni, true>)
            CPU_INSTANCE_AVX2(jit_uni_x8s8s32x_1x1_convolution_fwd_t<avx2>)
            CPU_INSTANCE_AVX2(jit_uni_x8s8s32x_convolution_fwd_t<avx2>)
            CPU_INSTANCE_SSE41(jit_uni_x8s8s32x_1x1_convolution_fwd_t<sse41>)
            CPU_INSTANCE_SSE41(jit_uni_x8s8s32x_convolution_fwd_t<sse41>)
            CPU_INSTANCE_AARCH64(jit_sve_512_x8s8s32x_convolution_fwd_t<s8, s8>)
            CPU_INSTANCE_AARCH64_ACL(acl_gemm_convolution_fwd_t<s8, s8, s8, s32>)
            CPU_INSTANCE(gemm_x8s8s32x_convolution_fwd_t)
            CPU_INSTANCE(ref_convolution_int8_fwd_t)
            CPU_INSTANCE(ref_fused_convolution_fwd_t)
            nullptr,
        }},
        {{forward, s8, s8, u8}, {
            CPU_INSTANCE_X64(ip_convolution_fwd_t)
            CPU_INSTANCE_AMX(brgemm_1x1_convolution_fwd_t<avx512_core_amx>)
            CPU_INSTANCE_AMX(brgemm_convolution_fwd_t<avx512_core_amx>)
            CPU_INSTANCE_AMX(brgemm_convolution_fwd_t<avx512_core_amx, true>)
            CPU_INSTANCE_AMX(jit_avx512_core_amx_1x1_convolution_fwd_t)
            CPU_INSTANCE_AMX(jit_avx512_core_amx_convolution_fwd_t)
            CPU_INSTANCE_AVX512(brgemm_1x1_convolution_fwd_t<avx512_core_vnni>)
            CPU_INSTANCE_AVX512(brgemm_convolution_fwd_t<avx512_core_vnni>)
            CPU_INSTANCE_AVX512(brgemm_convolution_fwd_t<avx512_core_vnni, true>)
            CPU_INSTANCE_AVX512(jit_avx512_core_x8s8s32x_1x1_convolution_fwd_t)
            CPU_INSTANCE_AVX512(jit_avx512_core_x8s8s32x_convolution_fwd_t)
            CPU_INSTANCE_AVX512(brgemm_1x1_convolution_fwd_t<avx512_core>)
            CPU_INSTANCE_AVX512(brgemm_convolution_fwd_t<avx512_core>)
            CPU_INSTANCE_AVX2(brgemm_1x1_convolution_fwd_t<avx2_vnni_2>)
            CPU_INSTANCE_AVX2(brgemm_1x1_convolution_fwd_t<avx2_vnni>)
            CPU_INSTANCE_AVX2(brgemm_convolution_fwd_t<avx2_vnni_2>)
            CPU_INSTANCE_AVX2(brgemm_convolution_fwd_t<avx2_vnni_2, true>)
            CPU_INSTANCE_AVX2(brgemm_convolution_fwd_t<avx2_vnni>)
            CPU_INSTANCE_AVX2(brgemm_convolution_fwd_t<avx2_vnni, true>)
            CPU_INSTANCE_AVX2(jit_uni_x8s8s32x_1x1_convolution_fwd_t<avx2>)
            CPU_INSTANCE_AVX2(jit_uni_x8s8s32x_convolution_fwd_t<avx2>)
            CPU_INSTANCE_SSE41(jit_uni_x8s8s32x_1x1_convolution_fwd_t<sse41>)
            CPU_INSTANCE_SSE41(jit_uni_x8s8s32x_convolution_fwd_t<sse41>)
            CPU_INSTANCE_AARCH64(jit_sve_512_x8s8s32x_convolution_fwd_t<s8, u8>)
            CPU_INSTANCE(gemm_x8s8s32x_convolution_fwd_t)
            CPU_INSTANCE(ref_convolution_int8_fwd_t)
            CPU_INSTANCE(ref_fused_convolution_fwd_t)
            nullptr,
        }},
        // FWD int8 (src:u8)
        {{forward, u8, s8, f32}, {
            CPU_INSTANCE_AVX512(brdgmm_dw_convolution_fwd_t)
            CPU_INSTANCE_X64(ip_convolution_fwd_t)
            CPU_INSTANCE_AMX(brgemm_1x1_convolution_fwd_t<avx512_core_amx>)
            CPU_INSTANCE_AMX(brgemm_convolution_fwd_t<avx512_core_amx>)
            CPU_INSTANCE_AMX(brgemm_convolution_fwd_t<avx512_core_amx, true>)
            CPU_INSTANCE_AMX(jit_avx512_core_amx_1x1_convolution_fwd_t)
            CPU_INSTANCE_AMX(jit_avx512_core_amx_convolution_fwd_t)
            CPU_INSTANCE_AVX512(brgemm_1x1_convolution_fwd_t<avx512_core_vnni>)
            CPU_INSTANCE_AVX512(brgemm_convolution_fwd_t<avx512_core_vnni>)
            CPU_INSTANCE_AVX512(brgemm_convolution_fwd_t<avx512_core_vnni, true>)
            CPU_INSTANCE_AVX512(jit_avx512_core_x8s8s32x_1x1_convolution_fwd_t)
            CPU_INSTANCE_AVX512(jit_avx512_core_x8s8s32x_convolution_fwd_t)
            CPU_INSTANCE_AVX512(brgemm_1x1_convolution_fwd_t<avx512_core>)
            CPU_INSTANCE_AVX512(brgemm_convolution_fwd_t<avx512_core>)
            CPU_INSTANCE_AVX2(brgemm_1x1_convolution_fwd_t<avx2_vnni_2>)
            CPU_INSTANCE_AVX2(brgemm_1x1_convolution_fwd_t<avx2_vnni>)
            CPU_INSTANCE_AVX2(brgemm_convolution_fwd_t<avx2_vnni_2>)
            CPU_INSTANCE_AVX2(brgemm_convolution_fwd_t<avx2_vnni_2, true>)
            CPU_INSTANCE_AVX2(brgemm_convolution_fwd_t<avx2_vnni>)
            CPU_INSTANCE_AVX2(brgemm_convolution_fwd_t<avx2_vnni, true>)
            CPU_INSTANCE_AVX2(jit_uni_x8s8s32x_1x1_convolution_fwd_t<avx2>)
            CPU_INSTANCE_AVX2(jit_uni_x8s8s32x_convolution_fwd_t<avx2>)
            CPU_INSTANCE_SSE41(jit_uni_x8s8s32x_1x1_convolution_fwd_t<sse41>)
            CPU_INSTANCE_SSE41(jit_uni_x8s8s32x_convolution_fwd_t<sse41>)
            CPU_INSTANCE_AARCH64(jit_sve_512_x8s8s32x_convolution_fwd_t<u8, f32>)
            CPU_INSTANCE(gemm_x8s8s32x_convolution_fwd_t)
            CPU_INSTANCE(ref_convolution_int8_fwd_t)
            nullptr,
        }},
        {{forward, u8, s8, bf16}, {
            CPU_INSTANCE_AVX512(brdgmm_dw_convolution_fwd_t)
            CPU_INSTANCE_AMX(brgemm_1x1_convolution_fwd_t<avx512_core_amx>)
            CPU_INSTANCE_AMX(brgemm_convolution_fwd_t<avx512_core_amx>)
            CPU_INSTANCE_AMX(brgemm_convolution_fwd_t<avx512_core_amx, true>)
            CPU_INSTANCE_AMX(jit_avx512_core_amx_1x1_convolution_fwd_t)
            CPU_INSTANCE_AMX(jit_avx512_core_amx_convolution_fwd_t)
            CPU_INSTANCE_AVX512(brgemm_1x1_convolution_fwd_t<avx512_core_vnni>)
            CPU_INSTANCE_AVX512(brgemm_convolution_fwd_t<avx512_core_vnni>)
            CPU_INSTANCE_AVX512(brgemm_convolution_fwd_t<avx512_core_vnni, true>)
            CPU_INSTANCE_AVX512(jit_avx512_core_x8s8s32x_1x1_convolution_fwd_t)
            CPU_INSTANCE_AVX512(jit_avx512_core_x8s8s32x_convolution_fwd_t)
            CPU_INSTANCE_AVX512(brgemm_1x1_convolution_fwd_t<avx512_core>)
            CPU_INSTANCE_AVX512(brgemm_convolution_fwd_t<avx512_core>)
            CPU_INSTANCE_AVX2(brgemm_1x1_convolution_fwd_t<avx2_vnni_2>)
            CPU_INSTANCE_AVX2(brgemm_convolution_fwd_t<avx2_vnni_2>)
            CPU_INSTANCE_AVX2(brgemm_convolution_fwd_t<avx2_vnni_2, true>)
            CPU_INSTANCE(gemm_x8s8s32x_convolution_fwd_t)
            CPU_INSTANCE(ref_convolution_int8_fwd_t)
            nullptr,
        }},
        {{forward, u8, s8, s32}, {
            CPU_INSTANCE_AVX512(brdgmm_dw_convolution_fwd_t)
            CPU_INSTANCE_X64(ip_convolution_fwd_t)
            CPU_INSTANCE_AMX(brgemm_1x1_convolution_fwd_t<avx512_core_amx>)
            CPU_INSTANCE_AMX(brgemm_convolution_fwd_t<avx512_core_amx>)
            CPU_INSTANCE_AMX(brgemm_convolution_fwd_t<avx512_core_amx, true>)
            CPU_INSTANCE_AMX(jit_avx512_core_amx_1x1_convolution_fwd_t)
            CPU_INSTANCE_AMX(jit_avx512_core_amx_convolution_fwd_t)
            CPU_INSTANCE_AVX512(brgemm_1x1_convolution_fwd_t<avx512_core_vnni>)
            CPU_INSTANCE_AVX512(brgemm_convolution_fwd_t<avx512_core_vnni>)
            CPU_INSTANCE_AVX512(brgemm_convolution_fwd_t<avx512_core_vnni, true>)
            CPU_INSTANCE_AVX512(jit_avx512_core_x8s8s32x_1x1_convolution_fwd_t)
            CPU_INSTANCE_AVX512(jit_avx512_core_x8s8s32x_convolution_fwd_t)
            CPU_INSTANCE_AVX512(brgemm_1x1_convolution_fwd_t<avx512_core>)
            CPU_INSTANCE_AVX512(brgemm_convolution_fwd_t<avx512_core>)
            CPU_INSTANCE_AVX2(brgemm_1x1_convolution_fwd_t<avx2_vnni_2>)
            CPU_INSTANCE_AVX2(brgemm_1x1_convolution_fwd_t<avx2_vnni>)
            CPU_INSTANCE_AVX2(brgemm_convolution_fwd_t<avx2_vnni_2>)
            CPU_INSTANCE_AVX2(brgemm_convolution_fwd_t<avx2_vnni_2, true>)
            CPU_INSTANCE_AVX2(brgemm_convolution_fwd_t<avx2_vnni>)
            CPU_INSTANCE_AVX2(brgemm_convolution_fwd_t<avx2_vnni, true>)
            CPU_INSTANCE_AVX2(jit_uni_x8s8s32x_1x1_convolution_fwd_t<avx2>)
            CPU_INSTANCE_AVX2(jit_uni_x8s8s32x_convolution_fwd_t<avx2>)
            CPU_INSTANCE_SSE41(jit_uni_x8s8s32x_1x1_convolution_fwd_t<sse41>)
            CPU_INSTANCE_SSE41(jit_uni_x8s8s32x_convolution_fwd_t<sse41>)
            CPU_INSTANCE_AARCH64(jit_sve_512_x8s8s32x_convolution_fwd_t<u8, s32>)
            CPU_INSTANCE(gemm_x8s8s32x_convolution_fwd_t)
            CPU_INSTANCE(ref_convolution_int8_fwd_t)
            nullptr,
        }},
        {{forward, u8, s8, s8}, {
            CPU_INSTANCE_AVX512(brdgmm_dw_convolution_fwd_t)
            CPU_INSTANCE_X64(ip_convolution_fwd_t)
            CPU_INSTANCE_AMX(brgemm_1x1_convolution_fwd_t<avx512_core_amx>)
            CPU_INSTANCE_AMX(brgemm_convolution_fwd_t<avx512_core_amx>)
            CPU_INSTANCE_AMX(brgemm_convolution_fwd_t<avx512_core_amx, true>)
            CPU_INSTANCE_AMX(jit_avx512_core_amx_1x1_convolution_fwd_t)
            CPU_INSTANCE_AMX(jit_avx512_core_amx_convolution_fwd_t)
            CPU_INSTANCE_AVX512(brgemm_1x1_convolution_fwd_t<avx512_core_vnni>)
            CPU_INSTANCE_AVX512(brgemm_convolution_fwd_t<avx512_core_vnni>)
            CPU_INSTANCE_AVX512(brgemm_convolution_fwd_t<avx512_core_vnni, true>)
            CPU_INSTANCE_AVX512(jit_avx512_core_x8s8s32x_1x1_convolution_fwd_t)
            CPU_INSTANCE_AVX512(jit_avx512_core_x8s8s32x_convolution_fwd_t)
            CPU_INSTANCE_AVX512(brgemm_1x1_convolution_fwd_t<avx512_core>)
            CPU_INSTANCE_AVX512(brgemm_convolution_fwd_t<avx512_core>)
            CPU_INSTANCE_AVX2(brgemm_1x1_convolution_fwd_t<avx2_vnni_2>)
            CPU_INSTANCE_AVX2(brgemm_1x1_convolution_fwd_t<avx2_vnni>)
            CPU_INSTANCE_AVX2(brgemm_convolution_fwd_t<avx2_vnni_2>)
            CPU_INSTANCE_AVX2(brgemm_convolution_fwd_t<avx2_vnni_2, true>)
            CPU_INSTANCE_AVX2(brgemm_convolution_fwd_t<avx2_vnni>)
            CPU_INSTANCE_AVX2(brgemm_convolution_fwd_t<avx2_vnni, true>)
            CPU_INSTANCE_AVX2(jit_uni_x8s8s32x_1x1_convolution_fwd_t<avx2>)
            CPU_INSTANCE_AVX2(jit_uni_x8s8s32x_convolution_fwd_t<avx2>)
            CPU_INSTANCE_SSE41(jit_uni_x8s8s32x_1x1_convolution_fwd_t<sse41>)
            CPU_INSTANCE_SSE41(jit_uni_x8s8s32x_convolution_fwd_t<sse41>)
            CPU_INSTANCE_AARCH64(jit_sve_512_x8s8s32x_convolution_fwd_t<u8, s8>)
            CPU_INSTANCE(gemm_x8s8s32x_convolution_fwd_t)
            CPU_INSTANCE(ref_convolution_int8_fwd_t)
            CPU_INSTANCE(ref_fused_convolution_fwd_t)
            nullptr,
        }},
        {{forward, u8, s8, u8}, {
            CPU_INSTANCE_AVX512(brdgmm_dw_convolution_fwd_t)
            CPU_INSTANCE_X64(ip_convolution_fwd_t)
            CPU_INSTANCE_AMX(brgemm_1x1_convolution_fwd_t<avx512_core_amx>)
            CPU_INSTANCE_AMX(brgemm_convolution_fwd_t<avx512_core_amx>)
            CPU_INSTANCE_AMX(brgemm_convolution_fwd_t<avx512_core_amx, true>)
            CPU_INSTANCE_AMX(jit_avx512_core_amx_1x1_convolution_fwd_t)
            CPU_INSTANCE_AMX(jit_avx512_core_amx_convolution_fwd_t)
            CPU_INSTANCE_AVX512(brgemm_1x1_convolution_fwd_t<avx512_core_vnni>)
            CPU_INSTANCE_AVX512(brgemm_convolution_fwd_t<avx512_core_vnni>)
            CPU_INSTANCE_AVX512(brgemm_convolution_fwd_t<avx512_core_vnni, true>)
            CPU_INSTANCE_AVX512(jit_avx512_core_x8s8s32x_1x1_convolution_fwd_t)
            CPU_INSTANCE_AVX512(jit_avx512_core_x8s8s32x_convolution_fwd_t)
            CPU_INSTANCE_AVX512(brgemm_1x1_convolution_fwd_t<avx512_core>)
            CPU_INSTANCE_AVX512(brgemm_convolution_fwd_t<avx512_core>)
            CPU_INSTANCE_AVX2(brgemm_1x1_convolution_fwd_t<avx2_vnni_2>)
            CPU_INSTANCE_AVX2(brgemm_1x1_convolution_fwd_t<avx2_vnni>)
            CPU_INSTANCE_AVX2(brgemm_convolution_fwd_t<avx2_vnni_2>)
            CPU_INSTANCE_AVX2(brgemm_convolution_fwd_t<avx2_vnni_2, true>)
            CPU_INSTANCE_AVX2(brgemm_convolution_fwd_t<avx2_vnni>)
            CPU_INSTANCE_AVX2(brgemm_convolution_fwd_t<avx2_vnni, true>)
            CPU_INSTANCE_AVX2(jit_uni_x8s8s32x_1x1_convolution_fwd_t<avx2>)
            CPU_INSTANCE_AVX2(jit_uni_x8s8s32x_convolution_fwd_t<avx2>)
            CPU_INSTANCE_SSE41(jit_uni_x8s8s32x_1x1_convolution_fwd_t<sse41>)
            CPU_INSTANCE_SSE41(jit_uni_x8s8s32x_convolution_fwd_t<sse41>)
            CPU_INSTANCE_AARCH64(jit_sve_512_x8s8s32x_convolution_fwd_t<u8, u8>)
            CPU_INSTANCE(gemm_x8s8s32x_convolution_fwd_t)
            CPU_INSTANCE(ref_convolution_int8_fwd_t)
            CPU_INSTANCE(ref_fused_convolution_fwd_t)
            nullptr,
        }},
        // BWD int8 (diff_dst:u8)
        {{backward_data, f32, s8, u8}, REG_BWD_D_PK({
            CPU_INSTANCE_AMX(brgemm_convolution_bwd_strided_t<avx512_core_amx, true>)
            CPU_INSTANCE_AVX512(brgemm_convolution_bwd_strided_t<avx512_core_vnni, true>)
            CPU_INSTANCE_AVX2(brgemm_convolution_bwd_strided_t<avx2_vnni_2, true>)
            CPU_INSTANCE_AVX2(brgemm_convolution_bwd_strided_t<avx2_vnni, true>)
            CPU_INSTANCE(gemm_x8s8s32x_convolution_bwd_data_t)
            CPU_INSTANCE(ref_convolution_int8_bwd_data_t)
            nullptr,
        })},
        {{backward_data, bf16, s8, u8}, REG_BWD_D_PK({
            CPU_INSTANCE_AMX(brgemm_convolution_bwd_strided_t<avx512_core_amx, true>)
            CPU_INSTANCE_AVX512(brgemm_convolution_bwd_strided_t<avx512_core_vnni, true>)
            CPU_INSTANCE_AVX2(brgemm_convolution_bwd_strided_t<avx2_vnni_2, true>)
            CPU_INSTANCE(gemm_x8s8s32x_convolution_bwd_data_t)
            CPU_INSTANCE(ref_convolution_int8_bwd_data_t)
            nullptr,
        })},
        {{backward_data, s32, s8, u8}, REG_BWD_D_PK({
            CPU_INSTANCE_AMX(brgemm_convolution_bwd_strided_t<avx512_core_amx, true>)
            CPU_INSTANCE_AVX512(brgemm_convolution_bwd_strided_t<avx512_core_vnni, true>)
            CPU_INSTANCE_AVX2(brgemm_convolution_bwd_strided_t<avx2_vnni_2, true>)
            CPU_INSTANCE_AVX2(brgemm_convolution_bwd_strided_t<avx2_vnni, true>)
            CPU_INSTANCE(gemm_x8s8s32x_convolution_bwd_data_t)
            CPU_INSTANCE(ref_convolution_int8_bwd_data_t)
            nullptr,
        })},
        {{backward_data, s8, s8, u8}, REG_BWD_D_PK({
            CPU_INSTANCE_AMX(brgemm_convolution_bwd_strided_t<avx512_core_amx, true>)
            CPU_INSTANCE_AVX512(brgemm_convolution_bwd_strided_t<avx512_core_vnni, true>)
            CPU_INSTANCE_AVX2(brgemm_convolution_bwd_strided_t<avx2_vnni_2, true>)
            CPU_INSTANCE_AVX2(brgemm_convolution_bwd_strided_t<avx2_vnni, true>)
            CPU_INSTANCE(gemm_x8s8s32x_convolution_bwd_data_t)
            CPU_INSTANCE(ref_convolution_int8_bwd_data_t)
            nullptr,
        })},
        {{backward_data, u8, s8, u8}, REG_BWD_D_PK({
            CPU_INSTANCE_AMX(brgemm_convolution_bwd_strided_t<avx512_core_amx, true>)
            CPU_INSTANCE_AVX512(brgemm_convolution_bwd_strided_t<avx512_core_vnni, true>)
            CPU_INSTANCE_AVX2(brgemm_convolution_bwd_strided_t<avx2_vnni_2, true>)
            CPU_INSTANCE_AVX2(brgemm_convolution_bwd_strided_t<avx2_vnni, true>)
            CPU_INSTANCE(gemm_x8s8s32x_convolution_bwd_data_t)
            CPU_INSTANCE(ref_convolution_int8_bwd_data_t)
            nullptr,
        })},
        // BWD int8 (diff_dst:s8)
        {{backward_data, f32, s8, s8}, REG_BWD_D_PK({
            CPU_INSTANCE_AMX(brgemm_convolution_bwd_strided_t<avx512_core_amx, true>)
            CPU_INSTANCE_AVX512(brgemm_convolution_bwd_strided_t<avx512_core_vnni, true>)
            CPU_INSTANCE_AVX2(brgemm_convolution_bwd_strided_t<avx2_vnni_2, true>)
            CPU_INSTANCE_AVX2(brgemm_convolution_bwd_strided_t<avx2_vnni, true>)
            CPU_INSTANCE(gemm_x8s8s32x_convolution_bwd_data_t)
            CPU_INSTANCE(ref_convolution_int8_bwd_data_t)
            nullptr,
        })},
        {{backward_data, bf16, s8, s8}, REG_BWD_D_PK({
            CPU_INSTANCE_AMX(brgemm_convolution_bwd_strided_t<avx512_core_amx, true>)
            CPU_INSTANCE_AVX512(brgemm_convolution_bwd_strided_t<avx512_core_vnni, true>)
            CPU_INSTANCE_AVX2(brgemm_convolution_bwd_strided_t<avx2_vnni_2, true>)
            CPU_INSTANCE(gemm_x8s8s32x_convolution_bwd_data_t)
            CPU_INSTANCE(ref_convolution_int8_bwd_data_t)
            nullptr,
        })},
        {{backward_data, s32, s8, s8}, REG_BWD_D_PK({
            CPU_INSTANCE_AMX(brgemm_convolution_bwd_strided_t<avx512_core_amx, true>)
            CPU_INSTANCE_AVX512(brgemm_convolution_bwd_strided_t<avx512_core_vnni, true>)
            CPU_INSTANCE_AVX2(brgemm_convolution_bwd_strided_t<avx2_vnni_2, true>)
            CPU_INSTANCE_AVX2(brgemm_convolution_bwd_strided_t<avx2_vnni, true>)
            CPU_INSTANCE(gemm_x8s8s32x_convolution_bwd_data_t)
            CPU_INSTANCE(ref_convolution_int8_bwd_data_t)
            nullptr,
        })},
        {{backward_data, s8, s8, s8}, REG_BWD_D_PK({
            CPU_INSTANCE_AMX(brgemm_convolution_bwd_strided_t<avx512_core_amx, true>)
            CPU_INSTANCE_AVX512(brgemm_convolution_bwd_strided_t<avx512_core_vnni, true>)
            CPU_INSTANCE_AVX2(brgemm_convolution_bwd_strided_t<avx2_vnni_2, true>)
            CPU_INSTANCE_AVX2(brgemm_convolution_bwd_strided_t<avx2_vnni, true>)
            CPU_INSTANCE(gemm_x8s8s32x_convolution_bwd_data_t)
            CPU_INSTANCE(ref_convolution_int8_bwd_data_t)
            nullptr,
        })},
        {{backward_data, u8, s8, s8}, REG_BWD_D_PK({
            CPU_INSTANCE_AMX(brgemm_convolution_bwd_strided_t<avx512_core_amx, true>)
            CPU_INSTANCE_AVX512(brgemm_convolution_bwd_strided_t<avx512_core_vnni, true>)
            CPU_INSTANCE_AVX2(brgemm_convolution_bwd_strided_t<avx2_vnni_2, true>)
            CPU_INSTANCE_AVX2(brgemm_convolution_bwd_strided_t<avx2_vnni, true>)
            CPU_INSTANCE(gemm_x8s8s32x_convolution_bwd_data_t)
            CPU_INSTANCE(ref_convolution_int8_bwd_data_t)
            nullptr,
        })},
    });
    return the_map;
}
// clang-format on
} // namespace

const impl_list_item_t *get_convolution_impl_list(
        const convolution_desc_t *desc) {
    static const impl_list_item_t empty_list[] = {nullptr};

    const bool is_fwd = utils::one_of(
            desc->prop_kind, forward_training, forward_inference);
    prop_kind_t prop_kind = is_fwd ? forward : desc->prop_kind;

    pk_dt_impl_key_t key {
            prop_kind,
            conv_prop_invariant_src_d(desc)->data_type,
            conv_prop_invariant_wei_d(desc)->data_type,
            conv_prop_invariant_dst_d(desc)->data_type,
    };

    const auto impl_list_it = impl_list_map().find(key);
    return impl_list_it != impl_list_map().cend() ? impl_list_it->second.data()
                                                  : empty_list;
}

} // namespace cpu
} // namespace impl
} // namespace dnnl<|MERGE_RESOLUTION|>--- conflicted
+++ resolved
@@ -107,12 +107,9 @@
             CPU_INSTANCE_AARCH64(jit_sve_512_dw_convolution_fwd_t)
             CPU_INSTANCE_AARCH64(jit_sve_512_1x1_convolution_fwd_f32_t)
             CPU_INSTANCE_AARCH64(jit_sve_512_convolution_fwd_t<f32>)
-<<<<<<< HEAD
             CPU_INSTANCE_AARCH64(brdgmm_dw_convolution_fwd_t)
             CPU_INSTANCE_AARCH64(brgemm_1x1_convolution_fwd_t<sve_512>)
             CPU_INSTANCE_AARCH64(brgemm_convolution_fwd_t<sve_512>)
-=======
->>>>>>> f8e5ff62
             CPU_INSTANCE_AARCH64_ACL(acl_depthwise_convolution_fwd_t)
             CPU_INSTANCE_AARCH64_ACL(acl_indirect_gemm_convolution_fwd_t)
             CPU_INSTANCE_AARCH64_ACL(acl_gemm_convolution_fwd_t<f32>)
