#===============================================================================
# Copyright 2018 Intel Corporation
#
# Licensed under the Apache License, Version 2.0 (the "License");
# you may not use this file except in compliance with the License.
# You may obtain a copy of the License at
#
#     http://www.apache.org/licenses/LICENSE-2.0
#
# Unless required by applicable law or agreed to in writing, software
# distributed under the License is distributed on an "AS IS" BASIS,
# WITHOUT WARRANTIES OR CONDITIONS OF ANY KIND, either express or implied.
# See the License for the specific language governing permissions and
# limitations under the License.
#===============================================================================

# Manage different library options
#===============================================================================

if(options_cmake_included)
    return()
endif()
set(options_cmake_included true)

# ========
# Features
# ========

option(MKLDNN_VERBOSE
    "allows Intel(R) MKL-DNN be verbose whenever MKLDNN_VERBOSE
    environment variable set to 1" ON) # enabled by default

option(MKLDNN_ENABLE_CONCURRENT_EXEC
    "disables sharing a common scratchpad between primitives.
    This option must be turned on if there is a possibility of concurrent
    execution of primitives that were created in the same thread.
    CAUTION: enabling this option increases memory consumption"
    OFF) # disabled by default

# =============================
# Building properties and scope
# =============================

set(MKLDNN_LIBRARY_TYPE "SHARED" CACHE STRING
    "specifies whether Intel(R) MKL-DNN library should be SHARED or STATIC")
option(MKLDNN_BUILD_EXAMPLES "builds examples"  ON)
option(MKLDNN_BUILD_TESTS "builds tests" ON)
option(MKLDNN_BUILD_FOR_CI "specifies whether Intel(R) MKL-DNN library should be built for CI" OFF)
option(MKLDNN_WERROR "treat warnings as errors" OFF)

set(MKLDNN_INSTALL_MODE "DEFAULT" CACHE STRING
    "specifies installation mode; supports DEFAULT or BUNDLE.

    When BUNDLE option is set MKL-DNN will be installed as a bundle
    which contains examples and benchdnn.")

# =============
# Optimizations
# =============

set(MKLDNN_ARCH_OPT_FLAGS "HostOpts" CACHE STRING
    "specifies compiler optimization flags (see below for more information).
    If empty default optimization level would be applied which depends on the
    compiler being used.

    - For Intel(R) C++ Compilers the default option is `-xHOST` which instructs
      the compiler to generate the code for the architecture where building is
      happening. This option would not allow to run the library on older
      architectures.

    - For GNU* Compiler Collection version 5 and newer the default options are
      `-march=native -mtune=native` which behaves similarly to the description
      above.

    - For all other cases there are no special optimizations flags.

    If the library is to be built for generic architecture (e.g. built by a
    Linux distributive maintainer) one may want to specify MKLDNN_ARCH_OPT_FLAGS=\"\"
    to not use any host specific instructions")

# ======================
# Profiling capabilities
# ======================

option(MKLDNN_ENABLE_JIT_PROFILING
    "Enable registration of Intel(R) MKL-DNN kernels that are generated at
    runtime with Intel VTune Amplifier (on by default). Without the
    registrations, Intel VTune Amplifier would report data collected inside
    the kernels as `outside any known module`."
    ON)

# ===================
# Engine capabilities
# ===================

<<<<<<< HEAD
set(MKLDNN_CPU_BACKEND "NATIVE" CACHE STRING
    "specifies the type of backend for CPU engines.
    Can be NATIVE or SYCL (SYCL CPU backend).")

set(MKLDNN_GPU_BACKEND "NONE" CACHE STRING
    "specifies the type of backend for GPU engines.
    Can be NONE (no GPU backend), OPENCL (OpenCL GPU backend) or
    SYCL (SYCL GPU backend).")

option(MKLDNN_ENABLE_SYCL_VPTR
    "Enable virtual pointers support for SYCL."
    OFF)
=======
set(MKLDNN_CPU_RUNTIME "OMP" CACHE STRING
    "specifies the threading runtime for CPU engines;
    supports OMP (default) or TBB.

    To use Intel(R) Threading Building Blocks (Intel(R) TBB) one should also
    set TBBROOT (either environment variable or CMake option) to the library
    location.")

set(TBBROOT "" CACHE STRING
    "path to Intel(R) Thread Building Blocks (Intel(R) TBB).
    Use this option to specify Intel(R) TBB installation locaton.")

set(MKLDNN_GPU_RUNTIME "NONE" CACHE STRING
    "specifies the runtime to use for GPU engines.
    Can be NONE (default; no GPU engines) or OCL (OpenCL GPU engines).

    Using OpenCL for GPU requires setting OPENCLROOT if the libraries are
    installed in a non-standard location.")
>>>>>>> a91ecc5c

set(OPENCLROOT "" CACHE STRING
    "path to Intel(R) SDK for OpenCL(TM).
    Use this option to specify custom location for OpenCL.")

set(SYCLROOT "" CACHE STRING
    "path to SYCL implementation.")

# =============
# Miscellaneous
# =============

option(BENCHDNN_USE_RDPMC
    "enables rdpms counter to report precise cpu frequency in benchdnn.
     CAUTION: may not work on all cpus (hence disabled by default)"
    OFF) # disabled by default

# =========================
# Developer and debug flags
# =========================

set(MKLDNN_USE_CLANG_SANITIZER "" CACHE STRING
    "instructs build system to use a Clang sanitizer. Possible values:
    Address: enables AddressSanitizer
    Memory: enables MemorySanitizer
    MemoryWithOrigin: enables MemorySanitizer with origin tracking
    Undefined: enables UndefinedBehaviourSanitizer
    This feature is experimental and is only available on Linux.")

option(_MKLDNN_USE_MKL "use BLAS functions from Intel MKL" OFF)<|MERGE_RESOLUTION|>--- conflicted
+++ resolved
@@ -93,27 +93,16 @@
 # Engine capabilities
 # ===================
 
-<<<<<<< HEAD
-set(MKLDNN_CPU_BACKEND "NATIVE" CACHE STRING
-    "specifies the type of backend for CPU engines.
-    Can be NATIVE or SYCL (SYCL CPU backend).")
-
-set(MKLDNN_GPU_BACKEND "NONE" CACHE STRING
-    "specifies the type of backend for GPU engines.
-    Can be NONE (no GPU backend), OPENCL (OpenCL GPU backend) or
-    SYCL (SYCL GPU backend).")
-
-option(MKLDNN_ENABLE_SYCL_VPTR
-    "Enable virtual pointers support for SYCL."
-    OFF)
-=======
 set(MKLDNN_CPU_RUNTIME "OMP" CACHE STRING
     "specifies the threading runtime for CPU engines;
-    supports OMP (default) or TBB.
+    supports OMP (default), TBB or SYCL (SYCL CPU engines).
 
     To use Intel(R) Threading Building Blocks (Intel(R) TBB) one should also
     set TBBROOT (either environment variable or CMake option) to the library
-    location.")
+    location.
+
+    Using SYCL for CPU requires setting SYCLROOT if the libraries are
+    installed in a non-standard location.")
 
 set(TBBROOT "" CACHE STRING
     "path to Intel(R) Thread Building Blocks (Intel(R) TBB).
@@ -121,18 +110,26 @@
 
 set(MKLDNN_GPU_RUNTIME "NONE" CACHE STRING
     "specifies the runtime to use for GPU engines.
-    Can be NONE (default; no GPU engines) or OCL (OpenCL GPU engines).
+    Can be NONE (default; no GPU engines), OCL (OpenCL GPU engines)
+    or SYCL (SYCL GPU engines).
 
     Using OpenCL for GPU requires setting OPENCLROOT if the libraries are
+    installed in a non-standard location.
+
+    Using SYCL for GPU requires setting SYCLROOT if the libraries are
     installed in a non-standard location.")
->>>>>>> a91ecc5c
 
 set(OPENCLROOT "" CACHE STRING
     "path to Intel(R) SDK for OpenCL(TM).
     Use this option to specify custom location for OpenCL.")
 
 set(SYCLROOT "" CACHE STRING
-    "path to SYCL implementation.")
+    "path to SYCL installation.
+    Use this option to specify custom location for SYCL")
+
+option(MKLDNN_ENABLE_SYCL_VPTR
+    "Enable virtual pointers support for SYCL."
+    OFF)
 
 # =============
 # Miscellaneous
