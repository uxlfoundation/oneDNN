--- conflicted
+++ resolved
@@ -43,7 +43,7 @@
     set(DNNL_WERROR $ENV{DNNL_WERROR})
 endif()
 
-if(WIN32 AND MKLDNN_SYCL_INTEL)
+if(WIN32 AND DNNL_SYCL_INTEL)
     # XXX: Intel SYCL compiler defines __GNUC__ and __STDC__ macros on
     # Windows. It is not aligned with clang behavior so manually undefine them.
     add_definitions(-U__GNUC__ -U__STDC__)
@@ -91,13 +91,9 @@
     endif()
 elseif(UNIX OR MINGW)
     append(CMAKE_CCXX_FLAGS "-Wall -Wno-unknown-pragmas")
-<<<<<<< HEAD
     # XXX: Intel SYCL compiler generates a lot of warnings
     append(CMAKE_CCXX_FLAGS "-w")
-    append_if(MKLDNN_WERROR CMAKE_CCXX_FLAGS "-Werror")
-=======
     append_if(DNNL_WERROR CMAKE_CCXX_FLAGS "-Werror")
->>>>>>> 31aec04b
     append(CMAKE_CCXX_FLAGS "-fvisibility=internal")
     append(CMAKE_CXX_FLAGS "-fvisibility-inlines-hidden")
     # compiler specific settings
