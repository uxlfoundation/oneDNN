--- conflicted
+++ resolved
@@ -188,14 +188,10 @@
     dst += data_d.blocking_desc().offset_padding;
 
 #   pragma omp parallel for schedule(static)
-<<<<<<< HEAD
-    for (size_t e = 0; e < nelems; ++e) {
-=======
     for (int e = 0; e < nelems; ++e) {
         const data_t s = src[e];
         data_t &d = dst[e];
 
->>>>>>> af54fff0
         switch (alg_kind) {
         case eltwise_relu: d = relu_fwd(s, alpha); break;
         case eltwise_tanh: d = tanh_fwd(s); break;
