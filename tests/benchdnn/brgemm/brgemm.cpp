/*******************************************************************************
* Copyright 2022-2024 Intel Corporation
*
* Licensed under the Apache License, Version 2.0 (the "License");
* you may not use this file except in compliance with the License.
* You may obtain a copy of the License at
*
*     http://www.apache.org/licenses/LICENSE-2.0
*
* Unless required by applicable law or agreed to in writing, software
* distributed under the License is distributed on an "AS IS" BASIS,
* WITHOUT WARRANTIES OR CONDITIONS OF ANY KIND, either express or implied.
* See the License for the specific language governing permissions and
* limitations under the License.
*******************************************************************************/

#include <float.h>
#include <functional>
#include <math.h>
#include <random>
#include <stdio.h>
#include <stdlib.h>

#include "oneapi/dnnl/dnnl.h"

// TODO: refactor the driver to avoid using extra flags of a memory descriptor.
#include "src/common/memory_desc.hpp"

#include "tests/test_isa_common.hpp"

#include "utils/parallel.hpp"
#include "utils/parser.hpp"

#include "dnnl_common.hpp"
#include "dnnl_memory.hpp"

#include "brgemm/brgemm.hpp"

#if defined(DNNL_X64) && DNNL_X64 == 1 && DNNL_CPU_RUNTIME != DNNL_RUNTIME_NONE
template <>
struct dnnl_api_traits<dnnl::impl::cpu::x64::brgemm_kernel_t *> {
    static void destroy(dnnl::impl::cpu::x64::brgemm_kernel_t *t) {
        DNN_SAFE_V(dnnl::impl::cpu::x64::brgemm_kernel_destroy(t));
    }
};
#endif

#if defined(DNNL_AARCH64) && DNNL_AARCH64 == 1 \
        && DNNL_CPU_RUNTIME != DNNL_RUNTIME_NONE
template <>
struct dnnl_api_traits<dnnl::impl::cpu::aarch64::brgemm_kernel_t *> {
    static void destroy(dnnl::impl::cpu::aarch64::brgemm_kernel_t *t) {
        DNN_SAFE_V(dnnl::impl::cpu::aarch64::brgemm_kernel_destroy(t));
    }
};
#endif

namespace brgemm {

#if DNNL_CPU_RUNTIME != DNNL_RUNTIME_NONE
#if defined(DNNL_X64) && DNNL_X64 == 1
#define brg_x64
#define namspace_impl dnnl::impl::cpu::x64
#endif
#if defined(DNNL_AARCH64) && DNNL_AARCH64 == 1
#define brg_aarch64
#define namspace_impl dnnl::impl::cpu::aarch64
#endif
#endif

#if defined(brg_x64) || defined(brg_aarch64)

/// Initializes BRGEMM attributes from an input string.
///
/// @param brgattr Output BRGEMM attributes.
/// @param str Input string of values in the format: KEY:VALUE[+KEY:VALUE[...]].
///     `KEY` follows exact name of the brgemm_attr_t object members and their
///     `VALUE` follow the member type. enum and boolean types are treated as
///     integers.
///
dnnl_status_t brgemm_attr_init(
        namspace_impl::brgemm_attr_t *brgattr, const prb_t *prb) {
    using namespace namspace_impl;

    // `max_bs` is handled directly through the driver interface.
    brgattr->max_bs = prb->batch_size;

    // `fpmath_mode` is handled directly through the driver interface.
    brgattr->fpmath_mode = prb->attr.fpmath_mode.mode;

    const auto &str = prb->brgemm_attr;
    if (str.empty()) return dnnl_success;

    size_t entry_pos = 0;
    while (entry_pos != std::string::npos) {
        auto key_value_str = parser::get_substr(str, entry_pos, '+');
        size_t value_pos = 0;
        auto key_str = parser::get_substr(key_value_str, value_pos, ':');
        auto value_str = parser::get_substr(key_value_str, value_pos, '\0');

#define PROCESS_SETTING_KEY_VAL(setting, key) \
    if (key_str.compare(STRINGIFY(key)) == 0) \
        brgattr->setting = std::stoi(value_str);

#define PROCESS_KEY_VAL(setting) PROCESS_SETTING_KEY_VAL(setting, setting)

        // TODO: `max_top_vpad` and `max_bottom_vpad` do not affect anything in
        // the kernel call and reference computation so far since
        // batch_element_t struct is not adjusted to incorporate different pad
        // values.
        // PROCESS_KEY_VAL(max_top_vpad);
        // PROCESS_KEY_VAL(max_bottom_vpad);
        PROCESS_KEY_VAL(hint_expected_A_size);
        PROCESS_KEY_VAL(hint_expected_B_size);
        PROCESS_KEY_VAL(hint_expected_C_size);
        PROCESS_KEY_VAL(wary_tail_read);
        PROCESS_KEY_VAL(generate_skip_accumulation);
        // TODO: `bd_mask` can't be passed to the kernel at this moment, that's
        // why `bd_mask_level` has to stay `0` for now until it's enabled.
        // PROCESS_KEY_VAL(bd_mask_level);
        PROCESS_KEY_VAL(use_uker);
        PROCESS_KEY_VAL(use_interleave_stores);
        PROCESS_KEY_VAL(postops_only);
        PROCESS_KEY_VAL(hint_bd_block);
        PROCESS_KEY_VAL(hint_bd_block2);
        PROCESS_KEY_VAL(hint_ld_block);
        PROCESS_KEY_VAL(hint_ld_block2);

        PROCESS_SETTING_KEY_VAL(hint_prfA.dist1, hint_prfA_dist1);
        PROCESS_SETTING_KEY_VAL(hint_prfA.dist2, hint_prfA_dist2);
        PROCESS_SETTING_KEY_VAL(hint_prfB.dist1, hint_prfB_dist1);
        PROCESS_SETTING_KEY_VAL(hint_prfB.dist2, hint_prfB_dist2);
        PROCESS_SETTING_KEY_VAL(hint_prfC.dist1, hint_prfC_dist1);
        PROCESS_SETTING_KEY_VAL(hint_prfC.dist2, hint_prfC_dist2);

#undef PROCESS_SETTING_KEY_VAL
#undef PROCESS_KEY_VAL

        if (key_str.find(STRINGIFY(hint_innermost_loop)) != std::string::npos)
            brgattr->hint_innermost_loop
                    = static_cast<brgemm_kernel_innermost_loop_t>(
                            std::stoi(value_str));
        if (key_str.find(STRINGIFY(hint_loop_order)) != std::string::npos)
            brgattr->hint_loop_order = static_cast<brgemm_kernel_loop_order_t>(
                    std::stoi(value_str));
        if (key_str.find(STRINGIFY(hint_prefetching)) != std::string::npos)
            brgattr->hint_prefetching
                    = static_cast<brgemm_kernel_prefetching_t>(
                            std::stoi(value_str));
        if (key_str.find(STRINGIFY(hint_load_nt_A)) != std::string::npos)
            brgattr->hint_load_nt_A = static_cast<brgemm_kernel_hint_nt_t>(
                    std::stoi(value_str));
        if (key_str.find(STRINGIFY(hint_load_nt_B)) != std::string::npos)
            brgattr->hint_load_nt_B = static_cast<brgemm_kernel_hint_nt_t>(
                    std::stoi(value_str));
    }

    return dnnl_success;
}

std::string prepare_wei_format_string(
        dnnl_data_type_t dt, int64_t ldb, bool is_vnni_layout) {
    // `dt` affects the choice of last inner block (for VNNI-friendliness).
    // `n` affects the choice of B block.
    std::string wtag("BA16a");
    wtag += std::to_string(ldb) + "b";
    if (is_vnni_layout) {
        switch (dt) {
            case dnnl_f32: break;
            case dnnl_f16:
            case dnnl_bf16: wtag += "2a"; break;
            case dnnl_f8_e5m2:
            case dnnl_f8_e4m3:
            case dnnl_u8:
            case dnnl_s8: wtag += "4a"; break;
            default: assert(!"unsupported data type");
        }
    }

    return wtag;
}

dnnl::impl::cpu::x64::brgemm_batch_kind_t str2batch_kind(
        const std::string &str) {
    if (str == "addr")
        return dnnl::impl::cpu::x64::brgemm_batch_kind_t::brgemm_addr;
    else if (str == "offs")
        return dnnl::impl::cpu::x64::brgemm_batch_kind_t::brgemm_offs;
    assert(!"Unsupported batch kind value");
    return dnnl::impl::cpu::x64::brgemm_batch_kind_t::brgemm_batch_kind_undef;
}

int fill_data(data_kind_t kind, const prb_t *prb, const cfg_t &cfg,
        dnn_mem_t &mem_dt, dnn_mem_t &mem_fp, res_t *res) {

    const auto nelems = mem_dt.nelems();
    if (nelems == 0) return OK;

    assert(mem_dt.nelems() == mem_fp.nelems());

    cfg_t::density_args_t density_args;
    density_args.data_kind = kind;
    density_args.n_acc = prb->k;
    const auto density = cfg.get_density(density_args);

    /* Do fixed partitioning to have same filling for any number of threads */
    const int64_t chunk_size = 64;
    const int64_t n_chunks = div_up(nelems, chunk_size);

    benchdnn_parallel_nd(n_chunks, [&](int64_t idx_chunk) {
        int64_t idx_start = idx_chunk * chunk_size;
        int64_t idx_end = MIN2(idx_start + chunk_size, nelems);
        // Note: we use a different seed for each chunk to avoid
        // repeating patterns. We could use discard(idx_start) too but
        // it has a complexity in O(idx_start). We also add 1 to avoid
        // seeding with 0.
        std::minstd_rand int_seed(kind * nelems + idx_start + 1);
        int_seed.discard(1);
        std::minstd_rand b_seed(kind * nelems + idx_start + 1);
        b_seed.discard(10);

        std::uniform_int_distribution<> gen(
                cfg.get_range_min(kind), cfg.get_range_max(kind));
        std::bernoulli_distribution b_dist(density);

        // make sure the first element is positive
        if (idx_start == 0) {
            float val = 0;
            while (val <= 0)
                val = gen(int_seed);
            mem_fp.set_elem(
                    0, round_to_nearest_representable(cfg.get_dt(kind), val));
            idx_start += 1;
        }

        for (int64_t idx = idx_start; idx < idx_end; ++idx) {
            bool is_one = density == 1.f ? true : b_dist(b_seed);
            float val = is_one * gen(int_seed);
            mem_fp.set_elem(
                    idx, round_to_nearest_representable(cfg.get_dt(kind), val));
        }
    });

    SAFE(mem_dt.reorder(mem_fp), WARN);

    return OK;
}

void skip_unimplemented_prb(const prb_t *prb, res_t *res) {
    auto is_xf16 = [](dnnl_data_type_t dt) {
        return dt == dnnl_bf16 || dt == dnnl_f16;
    };
    if (!IMPLICATION(is_xf16(prb->bia_dt) || is_xf16(prb->dst_dt()),
                is_xf16(prb->wei_dt()))) {
        res->state = SKIPPED, res->reason = CASE_NOT_SUPPORTED;
        return;
    }
    skip_unimplemented_data_type(
            {prb->src_dt(), prb->wei_dt(), prb->bia_dt, prb->dst_dt()},
            prb->dir, res);
    skip_unimplemented_sum_po(
            prb->attr, res, dnnl_gemm, prb->src_dt(), prb->dst_dt());
    skip_unimplemented_prelu_po(prb->attr, res, dnnl_gemm);

    // Unconditionally skip remaining unimplemented cases.
    // TODO: stop doing it.
    res->state = SKIPPED;
    res->reason = CASE_NOT_SUPPORTED;
}

void skip_invalid_prb(const prb_t *prb, res_t *res) {
    // Reorder does not support s8 and zp compensations for arbitrary shapes,
    // so skip unsupported cases.
    // Note: this check must be done here to avoid runtime error in benchdnn due
    // to failed reorder creation.
    // TODO: enable this support and remove this check.
    const bool is_bad_ldb = prb->get_ldb() % 16 > 0 || prb->get_ldb() > 64;
    const bool req_s8_comp = prb->src_dt() == dnnl_s8;
    const bool req_zp_comp = !prb->attr.zero_points.is_def(DNNL_ARG_SRC);
    if (is_bad_ldb && (req_s8_comp || req_zp_comp)) {
        res->state = SKIPPED, res->reason = CASE_NOT_SUPPORTED;
        return;
    }
}

void setup_cmp(compare::compare_t &cmp, const prb_t *prb, data_kind_t kind,
        const args_t &ref_args) {
    const auto dt = prb->get_dt(kind);
    const float trh = dt == dnnl_f32 ? 1e-6f : epsilon_dt(dt);
    cmp.set_threshold(trh);
    cmp.set_zero_trust_percent(90.f); // TODO: why so bad filling?
}

// A special wrapper needed to match internal infrastructure.
dnnl_status_t brgemm_kernel_execute_postops_wrapper(
<<<<<<< HEAD
        const namspace_impl::brgemm_kernel_t *brgemm_kernel, int batch_size,
        const namspace_impl::brgemm_batch_element_t *batch_element,
=======
        const dnnl::impl::cpu::x64::brgemm_kernel_t *brgemm_kernel,
        dnnl::impl::cpu::x64::brgemm_batch_kind_t batch_kind, int batch_size,
        const void *src_ptr, const void *wei_ptr,
        const dnnl::impl::cpu::x64::brgemm_batch_element_t *batch_element,
>>>>>>> 86f53dff
        void *acc_ptr, void *dst_ptr,
        const namspace_impl::brgemm_post_ops_data_t &post_ops_data,
        void *scratchpad_ptr, const dnnl_stream_t &stream,
        const std::vector<dnnl_exec_arg_t> &dnnl_args) {

    if (batch_kind == dnnl::impl::cpu::x64::brgemm_batch_kind_t::brgemm_addr) {
        brgemm_kernel_execute_postops(brgemm_kernel, batch_size, batch_element,
                acc_ptr, dst_ptr, post_ops_data, scratchpad_ptr);
    } else if (batch_kind
            == dnnl::impl::cpu::x64::brgemm_batch_kind_t::brgemm_offs) {
        brgemm_kernel_execute_postops(brgemm_kernel, batch_size, src_ptr,
                wei_ptr, batch_element, acc_ptr, dst_ptr, post_ops_data,
                scratchpad_ptr);
    }
    return dnnl_success;
}

int doit(const prb_t *prb, res_t *res) {
    if (bench_mode == bench_mode_t::list) return res->state = LISTED, OK;

    skip_start(res);
    if (res->state == SKIPPED) return OK;

    // Need this here as brgemm has no primitive creation step
    skip_invalid_prb(prb, res);
    if (res->state == SKIPPED) return OK;

    bool use_dst_as_acc = false;
    if (prb->bia_dt == dnnl_data_type_undef && prb->acc_dt() == prb->dst_dt()
            && prb->attr.is_def(/* skip_fmpath = */ true))
        use_dst_as_acc = true;

    // Fuse batch size into K dimension which follows the library usage of the
    // kernel batch size setting.
    const dnnl_dims_t src_dims = {prb->m, prb->k * prb->batch_size};
    const dnnl_dims_t wei_dims = {prb->k * prb->batch_size, prb->n};

    dims_t src_strides = {prb->get_lda(), 1};
    dims_t dst_strides = {prb->get_ldd(), 1};
    dims_t acc_strides = use_dst_as_acc ? dst_strides : dims_t();

    auto dst_md = dnn_mem_t::init_md(prb->ndims, prb->dst_dims.data(),
            prb->dst_dt(), prb->dtag, dst_strides);

    using namespace namspace_impl;
#if defined(brg_x64)
    brgemm_desc_t brgemm_desc;
#else
    brgemm_t brgemm_desc;
#endif
    // Supports only address model for now as only affects the way memory is
    // passed to `brgemm_batch_element_t` object.
    brgemm_batch_kind_t batch_kind = str2batch_kind(prb->batch_kind);
    brgemm_layout_t layout = brgemm_layout_t::brgemm_row_major;

    // Pass `isa_undef` for now since internal work with it or rather isa bits
    // than isa values directly which causes misalignment between public enum
    // and internal values.
    // TODO: re-consider enabling isa values.
    const auto isa_undef = cpu_isa_t::isa_undef;

    // Create BRGeMM descriptor, analogous to primitive descriptor creation
    const auto status_init = brgemm_desc_init(&brgemm_desc, isa_undef,
            batch_kind, prb->src_dt(), prb->wei_dt(), false /* transA */,
            false /* transB */, layout, prb->alpha, prb->beta, prb->get_lda(),
            prb->get_ldb(), prb->get_ldc(use_dst_as_acc), prb->m, prb->n,
            prb->k, nullptr /* strides */);
    SAFE(check_dnnl_status(status_init, prb, res), WARN);
    if (res->state == SKIPPED) return OK;

    attr_args_t attr_args;
    auto wei_scale = prb->attr.scales.get(DNNL_ARG_WEIGHTS);
    if (wei_scale.policy == policy_t::PER_OC) {
        attr_args.prepare_scales(prb->attr, DNNL_ARG_WEIGHTS, 2);
    }
    auto dnnl_attr = make_benchdnn_dnnl_wrapper(
            create_dnnl_attr(prb->attr, attr_args));

    SAFE(check_dnnl_status(brgemm_desc_set_postops(&brgemm_desc, dnnl_attr,
                                   dst_md, prb->get_ldd(), prb->bia_dt),
                 prb, res),
            WARN);
    if (res->state == SKIPPED) return OK;

    brgemm_attr_t brgemm_attr;
    DNN_SAFE(brgemm_attr_init(&brgemm_attr, prb), WARN);
    SAFE(check_dnnl_status(
                 brgemm_desc_set_attr(&brgemm_desc, brgemm_attr), prb, res),
            WARN);
    if (res->state == SKIPPED) return OK;

    // Create BRGeMM kernel, analogous to primitive creation.
    // ctx_init can here be used to select core type on hetero ISA with
    // tbb
    brgemm_kernel_t *brgemm_kernel_;
    {
        auto brgemm_kernel_addr = &brgemm_kernel_;
        DNN_SAFE(create_in_thr_ctx(prb->ctx_init, brgemm_kernel_create,
                         brgemm_kernel_addr, brgemm_desc),
                WARN);
    }
    auto brgemm_kernel = make_benchdnn_dnnl_wrapper(brgemm_kernel_);

#if defined(brg_x64)
    const auto is_tmm = brgemm_desc.is_tmm;
    if (is_tmm) {
        char palette[AMX_PALETTE_SIZE] = {};
        DNN_SAFE(brgemm_init_tiles(brgemm_desc, palette), WARN);
        DNN_SAFE(amx_tile_configure(palette), WARN);
    }
#endif

    auto src_md = dnn_mem_t::init_md(
            prb->ndims, src_dims, prb->src_dt(), prb->stag, src_strides);

    // Create weights memory descriptor with VNNI-friendly format.
    // Note: LDB is not passed here. This is because it's super difficult to
    // incorporate stride on top of blocking - oneDNN API doesn't provide any
    // calls to support both options together. Submemory descriptor, which is
    // the only one who can create such memory desc, can't return the size of
    // memory. Thus, it requires two memories and we need to pass a memory
    // handle from bigger one (where LDB is an actual dim value) to smaller, but
    // there's some reorder bug resulting in an error.
    const auto wtag = prepare_wei_format_string(
            prb->wei_dt(), prb->get_ldb(), brgemm_desc.is_b_data_layout_vnni());
    BENCHDNN_PRINT(6, "wtag: %s\n", wtag.c_str());
    auto wei_md = dnn_mem_t::init_md(prb->ndims, wei_dims, prb->wei_dt(), wtag);

    const size_t wei_offset_s8s8 = dnnl_memory_desc_get_size(wei_md);
    // Prepare and assign extra for wei_md when s8s8 compensation, or source
    // zero point reduction values are needed.
    dnnl::impl::memory_extra_desc_t wei_md_extra {};
    wei_md_extra.flags = dnnl::impl::memory_extra_flags::none;
    if (prb->get_dt(SRC) == dnnl_s8 && prb->get_dt(WEI) == dnnl_s8) {
        wei_md_extra.flags
                |= dnnl::impl::memory_extra_flags::compensation_conv_s8s8;
        wei_md_extra.compensation_mask = 2; // N dimension
    }
    static_cast<dnnl_memory_desc_t>(wei_md)->extra = wei_md_extra;

    const size_t wei_offset_zp = wei_offset_s8s8
            + (wei_md_extra.flags != dnnl::impl::memory_extra_flags::none
                            ? prb->get_ldb() * sizeof(int32_t)
                            : 0);

    const bool need_src_comp = !prb->attr.zero_points.is_def(DNNL_ARG_SRC);
    if (need_src_comp) {
        wei_md_extra.flags |= dnnl::impl::memory_extra_flags::
                compensation_conv_asymmetric_src;
        wei_md_extra.asymm_compensation_mask = 2; // N dimension
    }
    static_cast<dnnl_memory_desc_t>(wei_md)->extra = wei_md_extra;

    // Same as dst_md but with a pre-defined data type according to doc.
    auto acc_md = dnn_mem_t::init_md(prb->ndims, prb->dst_dims.data(),
            prb->acc_dt(), tag::abx, acc_strides);

    benchdnn_dnnl_wrapper_t<dnnl_memory_desc_t> bia_md {};
    if (prb->bia_dt != dnnl_data_type_undef) {
        const dnnl_dims_t bia_dims = {1, prb->n};
        bia_md = dnn_mem_t::init_md(
                prb->ndims, bia_dims, prb->bia_dt, tag::abx);
    }

    if (bench_mode == bench_mode_t::init) return res->state = INITIALIZED, OK;

    const auto &test_engine = get_test_engine();
    const auto &ref_engine = get_cpu_engine();

    dnn_mem_t src_dt(src_md, test_engine);
    dnn_mem_t wei_dt(wei_md, test_engine);
    dnn_mem_t acc_dt(acc_md, test_engine);
    dnn_mem_t dst_dt(dst_md, test_engine);
    dnn_mem_t bia_dt;
    const char *bia_dt_ptr = nullptr;
    if (prb->bia_dt != dnnl_data_type_undef) {
        bia_dt = dnn_mem_t(bia_md, test_engine);
        bia_dt_ptr = (const char *)bia_dt;
    }

    dnn_mem_t src_fp(src_md, dnnl_f32, tag::abx, ref_engine);
    dnn_mem_t wei_fp(wei_md, dnnl_f32, tag::abx, ref_engine);
    dnn_mem_t acc_fp(acc_md, dnnl_f32, tag::abx, ref_engine);
    dnn_mem_t dst_fp(dst_md, dnnl_f32, tag::abx, ref_engine);
    dnn_mem_t bia_fp;
    if (prb->bia_dt != dnnl_data_type_undef)
        bia_fp = dnn_mem_t(bia_md, dnnl_f32, tag::abx, ref_engine);

    // Move cfg out of filling since its creation is not free.
    cfg_t cfg(prb, {SRC, WEI, BIA, DST});
    TIME_FILL(SAFE(fill_data(SRC, prb, cfg, src_dt, src_fp, res), WARN));
    TIME_FILL(SAFE(fill_data(WEI, prb, cfg, wei_dt, wei_fp, res), WARN));
    const int sum_idx = prb->attr.post_ops.find(attr_t::post_ops_t::SUM);
    if ((prb->beta != 0) || brgemm_attr.generate_skip_accumulation) {
        TIME_FILL(SAFE(fill_data(DST, prb, cfg, acc_dt, acc_fp, res), WARN));
        // Beta requires same values for reference and the kernel.
        if (use_dst_as_acc) {
            SAFE(dst_fp.reorder(acc_fp), WARN);
            SAFE(dst_dt.reorder(dst_fp), WARN);
        }
    }
    if (sum_idx >= 0)
        TIME_FILL(SAFE(fill_data(DST, prb, cfg, dst_dt, dst_fp, res), WARN));
    if (prb->bia_dt != dnnl_data_type_undef)
        TIME_FILL(SAFE(fill_data(BIA, prb, cfg, bia_dt, bia_fp, res), WARN));

    // "Library" args are needed to get dst for comparison.
    // "Reference" are used as usual.
    args_t args, ref_args;
    args.set(DNNL_ARG_DST, dst_dt);

    std::vector<brgemm_batch_element_t> v_batch_element(prb->batch_size);
    const char *src_ptr = (const char *)src_dt;
    const char *wei_ptr = (const char *)wei_dt;
    // Note: batch_size is incorporated into K dimension.
    // That's why each source batch has an offset of `k`.
    // Weights have more complicated case. Weights are in double-blocked format,
    // which becomes triple-blocked for bf16 and int8 to become VNNI-friendly.
    // Because of this and batch_size incorporation, offsets below DO NOT work
    // with K not divisible by K block size and batch_size > 1.
    // The problem is it can't be handled properly when batch size is fused,
    // but this allows enable s8s8 and zero-points compensation cases easier.
    int block_size = 0;
    switch (prb->wei_dt()) {
        case dnnl_f32: block_size = 16; break;
        case dnnl_f16: block_size = 16; break;
        case dnnl_bf16: block_size = 32; break;
        case dnnl_u8:
        case dnnl_f8_e5m2:
        case dnnl_f8_e4m3:
        case dnnl_s8: block_size = 64; break;
        default: break;
    }
    (void)block_size;
    assert(block_size > 1);
    assert(IMPLICATION(prb->batch_size > 1, prb->k % block_size == 0));

    const int64_t src_batch_offset = prb->k;
    const int64_t wei_batch_offset = prb->get_ldb() * prb->k;
    BENCHDNN_PRINT(6, "src_batch_offset=%ld wei_batch_offset=%ld\n",
            (long)src_batch_offset, (long)wei_batch_offset);

    for (size_t i = 0; i < v_batch_element.size(); i++) {
        if (batch_kind == brgemm_batch_kind_t::brgemm_addr) {
            v_batch_element[i].ptr.A
                    = src_ptr + i * src_batch_offset * src_dt.sizeof_dt();
            v_batch_element[i].ptr.B
                    = wei_ptr + i * wei_batch_offset * wei_dt.sizeof_dt();
        } else if (batch_kind == brgemm_batch_kind_t::brgemm_offs) {
            v_batch_element[i].offset.A
                    = i * src_batch_offset * src_dt.sizeof_dt();
            v_batch_element[i].offset.B
                    = i * wei_batch_offset * wei_dt.sizeof_dt();
        }
    }

    // Brgemm takes single pointer oscale, but relies on a combination of arg
    // scales attributes. This helps to reuse attributes from primitives, but
    // requires them to pre-compute oscale = src_scale * wei_scale[:]
    auto src_scale = prb->attr.scales.get(DNNL_ARG_SRC);
    auto attr_scale = !wei_scale.is_def() ? wei_scale : src_scale;

    const int64_t count = attr_scale.policy == policy_t::COMMON ? 1 : prb->n;
    dnn_mem_t scales(1, &count, dnnl_f32, tag::x, get_test_engine());
    for (int64_t c = 0; c < count; ++c)
        scales.set_elem(c, prb->scales[c]);

    // Handle output scale common policy separately since the implementation
    // always expects them to be of vector length in case of `common` policy.
    std::vector<float> v16_scales(16, prb->scales[0]);
    const float *scales_ptr = attr_scale.policy == policy_t::COMMON
            ? v16_scales.data()
            : (const float *)scales;

    assert(prb->attr.scales.get(DNNL_ARG_DST).policy == policy_t::COMMON);
    const int64_t dst_scales_count = 1;
    dnn_mem_t dst_scales(
            1, &dst_scales_count, dnnl_f32, tag::x, get_test_engine());
    for (int64_t c = 0; c < dst_scales_count; ++c)
        // precompute inverted dst scales as expected in brgemm implementation
        dst_scales.set_elem(c, 1.f / prb->dst_scales[c]);

    // Handle output scale common policy separately since the implementation
    // always expects them to be of vector length in case of `common` policy.
    std::vector<float> v16_dst_scales(16, 1.f / prb->dst_scales[0]);
    const float *dst_scales_ptr = v16_dst_scales.data();

    char *acc_ptr = (char *)acc_dt;

    const int32_t *dst_zp_ptr = (const int32_t *)prb->dst_zp;
    char *src_comp_ptr = (char *)wei_dt + wei_offset_zp;
    int32_t zp_a_val
            = !prb->attr.zero_points.is_def(DNNL_ARG_SRC) ? prb->src_zp[0] : 0;

    if (!prb->attr.zero_points.is_def(DNNL_ARG_WEIGHTS)) {
        // TODO: weights zero point is not supported yet.
        // It requires enabling f32 -> u8 reorder with compensation on the
        // library side. When enabled, it produces incorrect results for cases
        // with K=1. Likely there's a bug inside. Postpone supporting it.
        return res->state = SKIPPED, res->reason = CASE_NOT_SUPPORTED, OK;
    }

    if (prb->attr.post_ops.binary_index() >= 0) {
        // TODO: binary post-op is not supported yet.
        return res->state = SKIPPED, res->reason = CASE_NOT_SUPPORTED, OK;
    }

    brgemm_post_ops_data_t post_ops_data(
            /* bias */ bia_dt_ptr,
            /* scales */ scales_ptr, /* binary_post_ops_rhs */ nullptr,
            /* oc_logical_off */ 0, /* dst_row_logical_off */ 0,
            /* data_C_ptr_ */ acc_ptr, /* first_mb_matrix_addr_off */ 0,
            /* a_zp_compensations */ src_comp_ptr,
            /* b_zp_compensations */ nullptr,
            /* c_zp_values */ dst_zp_ptr,
            /* skip_accumulation */ brgemm_attr.generate_skip_accumulation,
            /* zp_a_val */ zp_a_val,
            /* do_only_comp */ false,
            /* do_only_zp_a_val */ false,
            /* dst_scales */ dst_scales_ptr);

    auto scratchpad_size = brgemm_desc.get_wsp_buffer_size();
    std::vector<char> scratchpad(scratchpad_size);
    // Note: hardware lacking native s8s8 support expects compensation buffer
    // passed through a scratchpad argument in postops execution call.
    const bool need_hidden_compensation = scratchpad_size == 0
            && prb->get_dt(SRC) == dnnl_s8 && prb->get_dt(WEI) == dnnl_s8;
    char *scratchpad_ptr = need_hidden_compensation
            ? ((char *)wei_dt + wei_offset_s8s8)
            : scratchpad.data();

    char *dst_ptr = (char *)dst_dt;
    if (use_dst_as_acc) acc_ptr = dst_ptr;

    if (batch_kind == brgemm_batch_kind_t::brgemm_addr) {
        brgemm_kernel_execute_postops(brgemm_kernel, prb->batch_size,
                v_batch_element.data(), acc_ptr, dst_ptr, post_ops_data,
                scratchpad_ptr);
    } else if (batch_kind == brgemm_batch_kind_t::brgemm_offs) {
        brgemm_kernel_execute_postops(brgemm_kernel, prb->batch_size, src_ptr,
                wei_ptr, v_batch_element.data(), acc_ptr, dst_ptr,
                post_ops_data, scratchpad_ptr);
    }
    res->state = EXECUTED;

    if (has_bench_mode_bit(mode_bit_t::corr)) {
        ref_args.set(DNNL_ARG_SRC, src_fp);
        ref_args.set(DNNL_ARG_WEIGHTS, wei_fp);
        if (prb->bia_dt != dnnl_data_type_undef)
            ref_args.set(DNNL_ARG_BIAS, bia_fp);
        ref_args.set(DNNL_ARG_DST, dst_fp);
        // Passing accumulator values for `generate_skip_accumulation` check.
        ref_args.set(DNNL_ARG_SRC_1, acc_fp);
        // A hack to pass brgemm attributes to reference since some members
        // change the computation flow for correctness validation.
        dnn_mem_t workspace(src_md, ref_engine, {false, (void *)&brgemm_attr});
        workspace.map();
        ref_args.set(DNNL_ARG_WORKSPACE, workspace);

        check_correctness(prb, {DST}, args, ref_args, setup_cmp, res);
    }

    // Create a bind to match internals to run performance measurements.
    perf_function_t perf_func = std::bind(brgemm_kernel_execute_postops_wrapper,
            brgemm_kernel_, batch_kind, prb->batch_size, src_ptr, wei_ptr,
            v_batch_element.data(), acc_ptr, dst_ptr, post_ops_data,
            scratchpad_ptr, std::placeholders::_1, std::placeholders::_2);
    measure_perf(prb->ctx_exe, res, perf_func, args);

#if defined(brg_x64)
    if (is_tmm) DNN_SAFE(amx_tile_release(), WARN);
#endif

    return OK;
}

#else

int doit(const prb_t *prb, res_t *res) {
    return OK;
}

#endif

} // namespace brgemm<|MERGE_RESOLUTION|>--- conflicted
+++ resolved
@@ -79,8 +79,8 @@
 ///     integers.
 ///
 dnnl_status_t brgemm_attr_init(
-        namspace_impl::brgemm_attr_t *brgattr, const prb_t *prb) {
-    using namespace namspace_impl;
+        dnnl::impl::cpu::x64::brgemm_attr_t *brgattr, const prb_t *prb) {
+    using namespace dnnl::impl::cpu::x64;
 
     // `max_bs` is handled directly through the driver interface.
     brgattr->max_bs = prb->batch_size;
@@ -293,15 +293,9 @@
 
 // A special wrapper needed to match internal infrastructure.
 dnnl_status_t brgemm_kernel_execute_postops_wrapper(
-<<<<<<< HEAD
-        const namspace_impl::brgemm_kernel_t *brgemm_kernel, int batch_size,
+        const namspace_impl::brgemm_kernel_t *brgemm_kernel, dnnl::impl::cpu::x64::brgemm_batch_kind_t batch_kind, int batch_size,
+        const void *src_ptr, const void *wei_ptr,
         const namspace_impl::brgemm_batch_element_t *batch_element,
-=======
-        const dnnl::impl::cpu::x64::brgemm_kernel_t *brgemm_kernel,
-        dnnl::impl::cpu::x64::brgemm_batch_kind_t batch_kind, int batch_size,
-        const void *src_ptr, const void *wei_ptr,
-        const dnnl::impl::cpu::x64::brgemm_batch_element_t *batch_element,
->>>>>>> 86f53dff
         void *acc_ptr, void *dst_ptr,
         const namspace_impl::brgemm_post_ops_data_t &post_ops_data,
         void *scratchpad_ptr, const dnnl_stream_t &stream,
