/*******************************************************************************
* Copyright 2023-2024 Intel Corporation
*
* Licensed under the Apache License, Version 2.0 (the "License");
* you may not use this file except in compliance with the License.
* You may obtain a copy of the License at
*
*     http://www.apache.org/licenses/LICENSE-2.0
*
* Unless required by applicable law or agreed to in writing, software
* distributed under the License is distributed on an "AS IS" BASIS,
* WITHOUT WARRANTIES OR CONDITIONS OF ANY KIND, either express or implied.
* See the License for the specific language governing permissions and
* limitations under the License.
*******************************************************************************/

#include "gpu/generic/sycl/ref_softmax.hpp"
#include "gpu/generic/sycl/softmax_kernels.hpp"

namespace dnnl {
namespace impl {
namespace gpu {
namespace generic {
namespace sycl {

status_t ref_sycl_softmax_fwd_t::pd_t::init_conf() {
    conf_ = sycl_softmax_conf_t();
    conf_.src_md = xpu::sycl::md_t(src_md());
    conf_.dst_md = xpu::sycl::md_t(dst_md());
    conf_.alg_kind = desc()->alg_kind;
    conf_.block_size = 16;
    conf_.wg_size = 32;
    conf_.axis = axis();
    conf_.axis_size = axis_size(true);
    conf_.inner_size = inner_size();
    conf_.outer_size = outer_size();
    conf_.channels = axis_size();
    conf_.wk_size = inner_size() * outer_size();

    conf_.do_scale_src
            = !attr()->scales_.get(DNNL_ARG_SRC).has_default_values();
    conf_.do_scale_dst
            = !attr()->scales_.get(DNNL_ARG_DST).has_default_values();

    conf_.post_ops = sycl_post_ops_t(attr());
    conf_.po_len = attr()->post_ops_.len();

    for (auto i = 0; i < conf_.post_ops.get_post_op(); ++i) {
        const auto &e = attr()->post_ops_.entry_[i];
        if (e.is_binary()) {
            conf_.src1_md[i] = xpu::sycl::md_t(
                    arg_md(DNNL_ARG_ATTR_MULTIPLE_POST_OP(i) | DNNL_ARG_SRC_1));
        }
    }
    return status::success;
}

status_t ref_sycl_softmax_fwd_t::init(impl::engine_t *engine) {
    const auto kid = ::sycl::get_kernel_id<softmax_fwd_kernel_vec_t>();
    return create_kernel(engine, kid, &kernel_);
}

status_t ref_sycl_softmax_fwd_t::execute_forward(const exec_ctx_t &ctx) const {
    return parallel_for(ctx, kernel_, [&](::sycl::handler &cgh) {
<<<<<<< HEAD
=======
        auto src_mem_arg = CTX_IN_SYCL_KERNEL_MEMORY(DNNL_ARG_SRC);
        auto dst_mem_arg = CTX_OUT_SYCL_KERNEL_MEMORY(DNNL_ARG_DST);
        auto src_scales = CTX_IN_SYCL_KERNEL_MEMORY(
                DNNL_ARG_ATTR_SCALES | DNNL_ARG_SRC);
        auto dst_scales = CTX_IN_SYCL_KERNEL_MEMORY(
                DNNL_ARG_ATTR_SCALES | DNNL_ARG_DST);

        auto src_mem_po_1 = CTX_IN_SYCL_KERNEL_MEMORY(
                (DNNL_ARG_ATTR_MULTIPLE_POST_OP(0) | DNNL_ARG_SRC_1));
        auto src_mem_po_2 = CTX_IN_SYCL_KERNEL_MEMORY(
                (DNNL_ARG_ATTR_MULTIPLE_POST_OP(1) | DNNL_ARG_SRC_1));
        auto src_mem_po_3 = CTX_IN_SYCL_KERNEL_MEMORY(
                (DNNL_ARG_ATTR_MULTIPLE_POST_OP(2) | DNNL_ARG_SRC_1));
        auto src_mem_po_4 = CTX_IN_SYCL_KERNEL_MEMORY(
                (DNNL_ARG_ATTR_MULTIPLE_POST_OP(3) | DNNL_ARG_SRC_1));
        auto src_mem_po_5 = CTX_IN_SYCL_KERNEL_MEMORY(
                (DNNL_ARG_ATTR_MULTIPLE_POST_OP(4) | DNNL_ARG_SRC_1));

>>>>>>> 3a6f5672
        const auto block_size = pd()->conf_.block_size;
        const auto wg_size = pd()->conf_.wg_size;
        const auto t_work = pd()->conf_.wk_size;
        const auto wg_work = wg_size * block_size;
        const auto wg_cnt = (t_work + wg_work - 1) / wg_work;
        auto n_thr = wg_cnt * wg_size;
        n_thr = n_thr < 1 ? 1 : n_thr;

<<<<<<< HEAD
        softmax_fwd_kernel_vec_t softmax_fwd_kernel_(pd()->conf_, cgh, ctx);
=======
        softmax_fwd_kernel_vec_t softmax_fwd_kernel_(pd()->conf_, src_mem_arg,
                src_scales, dst_scales, dst_mem_arg, src_mem_po_1, src_mem_po_2,
                src_mem_po_3, src_mem_po_4, src_mem_po_5);
>>>>>>> 3a6f5672

        cgh.parallel_for(
                ::sycl::nd_range<1>(n_thr, wg_size), softmax_fwd_kernel_);
    });
}

status_t ref_sycl_softmax_bwd_t::pd_t::init_conf() {
    conf_ = sycl_softmax_conf_t();
    conf_.dst_md = xpu::sycl::md_t(dst_md());
    conf_.diff_dst_md = xpu::sycl::md_t(diff_dst_md());
    conf_.diff_src_md = xpu::sycl::md_t(diff_src_md());
    conf_.alg_kind = desc()->alg_kind;
    conf_.block_size = 16;
    conf_.wg_size = 32;
    conf_.axis = axis();
    conf_.axis_size = axis_size(true);
    conf_.inner_size = inner_size();
    conf_.outer_size = outer_size();
    conf_.channels = axis_size();
    conf_.wk_size = inner_size() * outer_size();

    return status::success;
}

status_t ref_sycl_softmax_bwd_t::init(impl::engine_t *engine) {
    const auto kid = ::sycl::get_kernel_id<softmax_bwd_kernel_vec_t>();
    return create_kernel(engine, kid, &kernel_);
}

status_t ref_sycl_softmax_bwd_t::execute_backward(const exec_ctx_t &ctx) const {
    return parallel_for(ctx, kernel_, [&](::sycl::handler &cgh) {
        softmax_bwd_kernel_vec_t softmax_bwd_kernel(pd()->conf_, cgh, ctx);

        const auto block_size = pd()->conf_.block_size;
        const auto wg_size = pd()->conf_.wg_size;
        const auto t_work = pd()->conf_.wk_size;
        const auto wg_work = wg_size * block_size;
        const auto wg_cnt = (t_work + wg_work - 1) / wg_work;
        auto n_thr = wg_cnt * wg_size;
        n_thr = n_thr < 1 ? 1 : n_thr;

        cgh.parallel_for(
                ::sycl::nd_range<1>(n_thr, wg_size), softmax_bwd_kernel);
    });
}

} // namespace sycl
} // namespace generic
} // namespace gpu
} // namespace impl
} // namespace dnnl<|MERGE_RESOLUTION|>--- conflicted
+++ resolved
@@ -62,27 +62,6 @@
 
 status_t ref_sycl_softmax_fwd_t::execute_forward(const exec_ctx_t &ctx) const {
     return parallel_for(ctx, kernel_, [&](::sycl::handler &cgh) {
-<<<<<<< HEAD
-=======
-        auto src_mem_arg = CTX_IN_SYCL_KERNEL_MEMORY(DNNL_ARG_SRC);
-        auto dst_mem_arg = CTX_OUT_SYCL_KERNEL_MEMORY(DNNL_ARG_DST);
-        auto src_scales = CTX_IN_SYCL_KERNEL_MEMORY(
-                DNNL_ARG_ATTR_SCALES | DNNL_ARG_SRC);
-        auto dst_scales = CTX_IN_SYCL_KERNEL_MEMORY(
-                DNNL_ARG_ATTR_SCALES | DNNL_ARG_DST);
-
-        auto src_mem_po_1 = CTX_IN_SYCL_KERNEL_MEMORY(
-                (DNNL_ARG_ATTR_MULTIPLE_POST_OP(0) | DNNL_ARG_SRC_1));
-        auto src_mem_po_2 = CTX_IN_SYCL_KERNEL_MEMORY(
-                (DNNL_ARG_ATTR_MULTIPLE_POST_OP(1) | DNNL_ARG_SRC_1));
-        auto src_mem_po_3 = CTX_IN_SYCL_KERNEL_MEMORY(
-                (DNNL_ARG_ATTR_MULTIPLE_POST_OP(2) | DNNL_ARG_SRC_1));
-        auto src_mem_po_4 = CTX_IN_SYCL_KERNEL_MEMORY(
-                (DNNL_ARG_ATTR_MULTIPLE_POST_OP(3) | DNNL_ARG_SRC_1));
-        auto src_mem_po_5 = CTX_IN_SYCL_KERNEL_MEMORY(
-                (DNNL_ARG_ATTR_MULTIPLE_POST_OP(4) | DNNL_ARG_SRC_1));
-
->>>>>>> 3a6f5672
         const auto block_size = pd()->conf_.block_size;
         const auto wg_size = pd()->conf_.wg_size;
         const auto t_work = pd()->conf_.wk_size;
@@ -91,13 +70,7 @@
         auto n_thr = wg_cnt * wg_size;
         n_thr = n_thr < 1 ? 1 : n_thr;
 
-<<<<<<< HEAD
         softmax_fwd_kernel_vec_t softmax_fwd_kernel_(pd()->conf_, cgh, ctx);
-=======
-        softmax_fwd_kernel_vec_t softmax_fwd_kernel_(pd()->conf_, src_mem_arg,
-                src_scales, dst_scales, dst_mem_arg, src_mem_po_1, src_mem_po_2,
-                src_mem_po_3, src_mem_po_4, src_mem_po_5);
->>>>>>> 3a6f5672
 
         cgh.parallel_for(
                 ::sycl::nd_range<1>(n_thr, wg_size), softmax_fwd_kernel_);
