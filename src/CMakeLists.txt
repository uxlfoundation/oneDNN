#===============================================================================
# Copyright 2016-2018 Intel Corporation
#
# Licensed under the Apache License, Version 2.0 (the "License");
# you may not use this file except in compliance with the License.
# You may obtain a copy of the License at
#
#     http://www.apache.org/licenses/LICENSE-2.0
#
# Unless required by applicable law or agreed to in writing, software
# distributed under the License is distributed on an "AS IS" BASIS,
# WITHOUT WARRANTIES OR CONDITIONS OF ANY KIND, either express or implied.
# See the License for the specific language governing permissions and
# limitations under the License.
#===============================================================================

set(TARGET_NAME ${LIB_NAME})

file(GLOB_RECURSE HEADERS
    ${CMAKE_CURRENT_SOURCE_DIR}/../include/*.h
    ${CMAKE_CURRENT_SOURCE_DIR}/../include/*.hpp
    )
file(GLOB_RECURSE SOURCES
    ${CMAKE_CURRENT_SOURCE_DIR}/*.c
    ${CMAKE_CURRENT_SOURCE_DIR}/*.cpp
    ${CMAKE_CURRENT_SOURCE_DIR}/*.h
    ${CMAKE_CURRENT_SOURCE_DIR}/*.hpp
    )
include_directories(
    ${CMAKE_CURRENT_SOURCE_DIR}
    ${CMAKE_CURRENT_SOURCE_DIR}/common
    ${CMAKE_CURRENT_SOURCE_DIR}/cpu
    ${CMAKE_CURRENT_SOURCE_DIR}/cpu/xbyak
    )

# propagate SRC specific flags
append(CMAKE_C_FLAGS "${CMAKE_SRC_CCXX_FLAGS}")
append(CMAKE_CXX_FLAGS "${CMAKE_SRC_CCXX_FLAGS}")

# propagate no warning flags
append(CMAKE_C_FLAGS "${CMAKE_CCXX_NOWARN_FLAGS}")
append(CMAKE_CXX_FLAGS "${CMAKE_CCXX_NOWARN_FLAGS}")

# propagate sanitizer flags
append(CMAKE_C_FLAGS "${CMAKE_CCXX_SANITIZER_FLAGS}")
append(CMAKE_CXX_FLAGS "${CMAKE_CCXX_SANITIZER_FLAGS}")

if(NOT MKLDNN_VERBOSE)
    add_definitions(-DDISABLE_VERBOSE)
endif()

if(MKLDNN_ENABLE_CONCURRENT_EXEC)
    add_definitions(-DMKLDNN_ENABLE_CONCURRENT_EXEC)
endif()

if(VTUNEROOT)
    include_directories(${VTUNEROOT}/include)
    add_definitions(-DJIT_PROFILING_VTUNE)
endif()

if(WIN32)
    add_definitions(-D_WIN)
    add_definitions(-DNOMINMAX)
    # Correct 'jnl' macro/jit issue
    if(${CMAKE_CXX_COMPILER_ID} STREQUAL "Intel")
        append(CMAKE_CXX_FLAGS "/Qlong-double")
    endif()
endif()

if(CMAKE_CXX_COMPILER_ID STREQUAL "Intel")
    # to make computations more stable and to align the jitted code
    # with the reference one use precise division and square root
    # by default
    file(GLOB FILES_REQUIRED_PREC_SQRT
        ${CMAKE_CURRENT_SOURCE_DIR}/cpu/*normalization*.cpp)
    file(GLOB FILES_REQUIRED_PREC_DIV
        ${CMAKE_CURRENT_SOURCE_DIR}/cpu/*normalization*.cpp
        ${CMAKE_CURRENT_SOURCE_DIR}/cpu/ref_rnn.cpp)
    if(WIN32)
        set_source_files_properties(${FILES_REQUIRED_PREC_SQRT}
            PROPERTIES COMPILE_FLAGS "/Qprec-sqrt")
        set_source_files_properties(${FILES_REQUIRED_PREC_DIV}
            PROPERTIES COMPILE_FLAGS "/Qprec-div")
    else()
        set_source_files_properties(${FILES_REQUIRED_PREC_SQRT}
            PROPERTIES COMPILE_FLAGS "-prec-sqrt")
        set_source_files_properties(${FILES_REQUIRED_PREC_DIV}
            PROPERTIES COMPILE_FLAGS "-prec-div")
    endif()
endif()

### Installation (https://github.com/forexample/package-example) {

# Introduce variables:
# * CMAKE_INSTALL_LIBDIR
# * CMAKE_INSTALL_BINDIR
# * CMAKE_INSTALL_INCLUDEDIR
include(GNUInstallDirs)

set(config_install_dir "${CMAKE_INSTALL_LIBDIR}/cmake/${LIB_NAME}")
set(generated_dir "${CMAKE_CURRENT_BINARY_DIR}/generated")
set(version_config "${generated_dir}/${LIB_NAME}ConfigVersion.cmake")
set(project_config "${generated_dir}/${LIB_NAME}Config.cmake")
set(TARGETS_EXPORT_NAME "${LIB_NAME}Targets")
set(namespace "${LIB_NAME}::")

include(CMakePackageConfigHelpers)

write_basic_package_version_file(
    "${version_config}"
    VERSION ${PROJECT_VERSION}
    COMPATIBILITY SameMajorVersion
)

# Use:
# * TARGETS_EXPORT_NAME
# * LIB_NAME
configure_package_config_file(
    "cmake/template/Config.cmake.in"
    "${project_config}"
    INSTALL_DESTINATION "${config_install_dir}"
)

install(
    FILES "${project_config}" "${version_config}"
    DESTINATION "${config_install_dir}"
)

install(
    EXPORT "${TARGETS_EXPORT_NAME}"
    NAMESPACE "${namespace}"
    DESTINATION "${config_install_dir}"
)

### }

add_library(${TARGET_NAME} ${MKLDNN_LIBRARY_TYPE} ${HEADERS} ${SOURCES})
add_library(${namespace}${TARGET_NAME} ALIAS ${TARGET_NAME})

target_include_directories(
    ${TARGET_NAME}
    PUBLIC
    $<BUILD_INTERFACE:${CMAKE_CURRENT_LIST_DIR}/../include>
)

if(WIN32)
    # Add mkldnn.dll to execution PATH
    if(NOT(MINGW))
        foreach(BUILD_TYPE Release Debug RelWithDebInfo MinSizeRel)
            append_to_windows_path_list(CTESTCONFIG_PATH
                "${CMAKE_CURRENT_BINARY_DIR}/${BUILD_TYPE}")
        endforeach()
    else()
        append_to_windows_path_list(CTESTCONFIG_PATH
            "${CMAKE_CURRENT_BINARY_DIR}")
    endif()
    set(CTESTCONFIG_PATH "${CTESTCONFIG_PATH}" PARENT_SCOPE)
endif()

<<<<<<< HEAD
target_link_libraries(
    ${TARGET_NAME}
    PUBLIC
    $<BUILD_INTERFACE:${${TARGET_NAME}_LINKER_LIBS}>
    $<BUILD_INTERFACE:${EXTRA_LIBS}>
)

=======
target_link_libraries(${TARGET_NAME} ${${TARGET_NAME}_LINKER_LIBS} ${EXTRA_LIBS})
>>>>>>> b21f006f
set_property(TARGET ${TARGET_NAME} PROPERTY CXX_STANDARD 11)
set_property(TARGET ${TARGET_NAME} PROPERTY CXX_STANDARD_REQUIRED ON)
set_property(TARGET ${TARGET_NAME} PROPERTY VERSION "${PROJECT_VERSION}.0")
set_property(TARGET ${TARGET_NAME} PROPERTY SOVERSION "0")

install(TARGETS ${TARGET_NAME}
    EXPORT "${TARGETS_EXPORT_NAME}"
    RUNTIME DESTINATION bin
    LIBRARY DESTINATION lib${LIB_SUFFIX}
    ARCHIVE DESTINATION lib${LIB_SUFFIX}
    INCLUDES DESTINATION "${CMAKE_INSTALL_INCLUDEDIR}"
)
install(FILES ${HEADERS} DESTINATION include)<|MERGE_RESOLUTION|>--- conflicted
+++ resolved
@@ -135,7 +135,9 @@
 ### }
 
 add_library(${TARGET_NAME} ${MKLDNN_LIBRARY_TYPE} ${HEADERS} ${SOURCES})
-add_library(${namespace}${TARGET_NAME} ALIAS ${TARGET_NAME})
+if (NOT ${CMAKE_VERSION_MAJOR} LESS 3)
+    add_library(${namespace}${TARGET_NAME} ALIAS ${TARGET_NAME})
+endif()
 
 target_include_directories(
     ${TARGET_NAME}
@@ -157,17 +159,13 @@
     set(CTESTCONFIG_PATH "${CTESTCONFIG_PATH}" PARENT_SCOPE)
 endif()
 
-<<<<<<< HEAD
 target_link_libraries(
     ${TARGET_NAME}
-    PUBLIC
+    LINK_PUBLIC
     $<BUILD_INTERFACE:${${TARGET_NAME}_LINKER_LIBS}>
     $<BUILD_INTERFACE:${EXTRA_LIBS}>
 )
 
-=======
-target_link_libraries(${TARGET_NAME} ${${TARGET_NAME}_LINKER_LIBS} ${EXTRA_LIBS})
->>>>>>> b21f006f
 set_property(TARGET ${TARGET_NAME} PROPERTY CXX_STANDARD 11)
 set_property(TARGET ${TARGET_NAME} PROPERTY CXX_STANDARD_REQUIRED ON)
 set_property(TARGET ${TARGET_NAME} PROPERTY VERSION "${PROJECT_VERSION}.0")
@@ -175,9 +173,9 @@
 
 install(TARGETS ${TARGET_NAME}
     EXPORT "${TARGETS_EXPORT_NAME}"
-    RUNTIME DESTINATION bin
-    LIBRARY DESTINATION lib${LIB_SUFFIX}
-    ARCHIVE DESTINATION lib${LIB_SUFFIX}
-    INCLUDES DESTINATION "${CMAKE_INSTALL_INCLUDEDIR}"
+    RUNTIME DESTINATION ${CMAKE_INSTALL_BINDIR}
+    LIBRARY DESTINATION ${CMAKE_INSTALL_LIBDIR}
+    ARCHIVE DESTINATION ${CMAKE_INSTALL_LIBDIR}
+    PUBLIC_HEADER DESTINATION "${CMAKE_INSTALL_INCLUDEDIR}"
 )
 install(FILES ${HEADERS} DESTINATION include)