--- conflicted
+++ resolved
@@ -88,8 +88,8 @@
         memory_tensor_t data_mem(data_, conf_.data_md);
         memory_tensor_t scale_mem(scale_, conf_.data_scaleshift_md);
         memory_tensor_t shift_mem(shift_, conf_.data_scaleshift_md);
-        memory_tensor_t rt_scale_mem(rt_scale_, conf_.data_scaleshift_md);
-        memory_tensor_t dst_scale_mem(dst_scale_, conf_.data_scaleshift_md);
+        memory_plain_t rt_scale_mem(rt_scale_, conf_.scales_src_dt);
+        memory_plain_t dst_scale_mem(dst_scale_, conf_.scales_dst_dt);
         memory_tensor_t stat_mem(stat_, conf_.stat_md);
         memory_plain_t var_mem(var_, conf_.var_dt);
         memory_tensor_t dst_mem(dst_, conf_.dst_md);
@@ -190,8 +190,8 @@
         memory_tensor_t data_mem(data_, conf_.data_md);
         memory_tensor_t scale_mem(scale_, conf_.data_scaleshift_md);
         memory_tensor_t shift_mem(shift_, conf_.data_scaleshift_md);
-        memory_tensor_t rt_scale_mem(rt_scale_, conf_.data_scaleshift_md);
-        memory_tensor_t dst_scale_mem(dst_scale_, conf_.data_scaleshift_md);
+        memory_plain_t rt_scale_mem(rt_scale_, conf_.scales_src_dt);
+        memory_plain_t dst_scale_mem(dst_scale_, conf_.scales_dst_dt);
         memory_tensor_t stat_out_mem(mean_out_, conf_.stat_md);
         memory_plain_t var_out_mem(var_out_, conf_.var_dt);
         memory_tensor_t dst_mem(dst_, conf_.dst_md);
@@ -237,17 +237,8 @@
                 float s = data_mem.load(src_off);
                 float d = sm * (s - v_mean) + sv;
 
-<<<<<<< HEAD
                 float sr = conf_.src_def ? 1.f : rt_scale_mem.load(0);
                 float ds = conf_.dst_def ? 1.f : dst_scale_mem.load(0);
-=======
-                float sr = conf_.src_def ? 1.f
-                                         : load_float_value(conf_.scales_src_dt,
-                                                 rt_oscale_ptr(), 0);
-                float ds = conf_.dst_def ? 1.f
-                                         : load_float_value(conf_.scales_dst_dt,
-                                                 dst_oscale_ptr(), 0);
->>>>>>> 3a6f5672
                 d = (d * sr * (1.f / ds));
 
                 dst_mem.store(d, d_off);
