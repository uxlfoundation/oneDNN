/*******************************************************************************
* Copyright 2023-2024 Intel Corporation
*
* Licensed under the Apache License, Version 2.0 (the "License");
* you may not use this file except in compliance with the License.
* You may obtain a copy of the License at
*
*     http://www.apache.org/licenses/LICENSE-2.0
*
* Unless required by applicable law or agreed to in writing, software
* distributed under the License is distributed on an "AS IS" BASIS,
* WITHOUT WARRANTIES OR CONDITIONS OF ANY KIND, either express or implied.
* See the License for the specific language governing permissions and
* limitations under the License.
*******************************************************************************/

#ifndef GPU_GENERIC_SYCL_SOFTMAX_KERNELS_HPP
#define GPU_GENERIC_SYCL_SOFTMAX_KERNELS_HPP

#include "common/compiler_workarounds.hpp"

#include "gpu/generic/sycl/sycl_io_helper.hpp"
#include "gpu/generic/sycl/sycl_primitive_conf.hpp"

namespace dnnl {
namespace impl {
namespace gpu {
namespace generic {
namespace sycl {

struct softmax_fwd_kernel_vec_t {
    softmax_fwd_kernel_vec_t(const sycl_softmax_conf_t &conf,
            xpu::sycl::in_memory_arg_t &src,
            xpu::sycl::in_memory_arg_t &scale_src,
            xpu::sycl::in_memory_arg_t &scale_dst,
            xpu::sycl::out_memory_arg_t &dst,
            xpu::sycl::in_memory_arg_t &po1_src,
            xpu::sycl::in_memory_arg_t &po2_src,
            xpu::sycl::in_memory_arg_t &po3_src,
            xpu::sycl::in_memory_arg_t &po4_src,
            xpu::sycl::in_memory_arg_t &po5_src)
        : conf_(conf)
        , src_(src)
        , scale_src_(scale_src)
        , scale_dst_(scale_dst)
        , dst_(dst)
        , po1_src_(po1_src)
        , po2_src_(po2_src)
        , po3_src_(po3_src)
        , po4_src_(po4_src)
        , po5_src_(po5_src) {}

    void operator()(::sycl::nd_item<1> item) const {
        memory_tensor_t src_mem(src_, conf_.src_md);
        memory_tensor_t dst_mem(dst_, conf_.dst_md);
        memory_plain_t src_scale_mem(scale_src_, data_type::f32);
        memory_plain_t dst_scale_mem(scale_dst_, data_type::f32);

        auto sg = item.get_sub_group();
        size_t wg_offset_t = item.get_group(0) * conf_.wg_size;
        size_t sg_offset_t = sg.get_group_id()[0] * sg.get_local_range()[0];
        size_t wi_offset_t = sg.get_local_id();
        size_t offset_t = wg_offset_t + sg_offset_t + wi_offset_t;
        size_t base_idx = offset_t * conf_.block_size;

        auto operation = [= WA_THIS_COPY_CAPTURE](
                                 dim_t &ou, dim_t &in) mutable {
            float space_denom = 0;
            float space_max = -FLT_MAX;
            dim_t ou_in_offset = ou * conf_.channels * conf_.inner_size + in;

            for (dim_t c = 0; c < conf_.channels; c++) {
                size_t off
                        = src_md().off_l(ou_in_offset + c * conf_.inner_size);
                float s = src_mem.load(off);
                space_max = nstl::max(space_max, s);
            }
            for (dim_t c = 0; c < conf_.channels; c++) {
                size_t src_off
                        = src_md().off_l(ou_in_offset + c * conf_.inner_size);
                float s = src_mem.load(src_off);
                float d = s - space_max;
                space_denom += ::sycl::exp((float)d);
            }
            if (conf_.alg_kind == alg_kind::softmax_log) {
                space_denom = ::sycl::log((float)space_denom);
            }
            for (dim_t c = 0; c < conf_.channels; c++) {
                size_t src_off
                        = src_md().off_l(ou_in_offset + c * conf_.inner_size);
                float s = src_mem.load(src_off);
                float d = s - space_max;
                if (conf_.alg_kind == alg_kind::softmax_accurate) {
                    d = ::sycl::exp((float)d);
                }
                float sd = space_denom;
                if (conf_.alg_kind == alg_kind::softmax_accurate) {
                    d /= sd;
                } else if (conf_.alg_kind == alg_kind::softmax_log) {
                    d -= sd;
                }

<<<<<<< HEAD
                float scale = 1.0f;
                scale = conf_.do_scale_src ? src_scale_mem.load(0) : scale;
                scale /= conf_.do_scale_dst ? dst_scale_mem.load(0) : 1.0f;

                d = (d * scale);
                size_t dst_off
                        = dst_md().off_l(ou_in_offset + c * conf_.inner_size);
                dst_mem.store(d, dst_off);
=======
                size_t dst_off
                        = dst_md().off_l(ou_in_offset + c * conf_.inner_size);

                float scale = 1.0f;
                if (conf_.do_scale_src) {
                    scale = conf_.do_scale_src ? load_float_value(
                                    data_type::f32, scale_src_ptr(), 0)
                                               : scale;
                    d = d * scale;
                }

                ::sycl::vec<float, 8> dst_arr;
                for (int idx = 0; idx < conf_.po_len; ++idx) {
                    float r = 0.0f;
                    if (conf_.post_ops.get_post_op_kind(idx)
                            == primitive_kind::binary) {
                        if (idx == 0) {
                            r = dst_value(po1_src_, idx,
                                    ou_in_offset + c * conf_.inner_size);
                        }
                        if (idx == 1) {
                            r = dst_value(po2_src_, idx,
                                    ou_in_offset + c * conf_.inner_size);
                        }
                        if (idx == 2) {
                            r = dst_value(po3_src_, idx,
                                    ou_in_offset + c * conf_.inner_size);
                        }
                        if (idx == 3) {
                            r = dst_value(po4_src_, idx,
                                    ou_in_offset + c * conf_.inner_size);
                        }
                        if (idx == 4) {
                            r = dst_value(po5_src_, idx,
                                    ou_in_offset + c * conf_.inner_size);
                        }
                        dst_arr[idx] = r;
                    }
                }
                d = conf_.post_ops.apply(d, dst_arr);

                if (conf_.do_scale_dst) {
                    scale = conf_.do_scale_dst ? load_float_value(
                                    data_type::f32, scale_dst_ptr(), 0)
                                               : scale;
                    d = d / scale;
                }

                store_float_value(dst_md().data_type(), d, dst_ptr(), dst_off);
>>>>>>> 3a6f5672
            }
        };

        for (dim_t blk_idx = 0; blk_idx < conf_.block_size; blk_idx++) {
            dim_t idx = base_idx + blk_idx;

            if (idx < conf_.wk_size) {
                dim_t in = (idx / (1)) % conf_.inner_size;
                dim_t ou = (idx / (conf_.inner_size)) % conf_.outer_size;
                operation(ou, in);
            }
        }
    }

private:
    const xpu::sycl::md_t &src_md() const { return conf_.src_md; }
    const xpu::sycl::md_t &dst_md() const { return conf_.dst_md; }

<<<<<<< HEAD
=======
    void *src_ptr() const { return src_.get_pointer(); }
    void *src_1_ptr() const { return po1_src_.get_pointer(); }
    void *src_2_ptr() const { return po2_src_.get_pointer(); }
    void *src_3_ptr() const { return po3_src_.get_pointer(); }
    void *src_4_ptr() const { return po4_src_.get_pointer(); }
    void *src_5_ptr() const { return po5_src_.get_pointer(); }
    void *dst_ptr() const { return dst_.get_pointer(); }
    void *scale_src_ptr() const { return scale_src_.get_pointer(); }
    void *scale_dst_ptr() const { return scale_dst_.get_pointer(); }

    void *gen_ptr(xpu::sycl::in_memory_arg_t gen_) const {
        return gen_.get_pointer();
    }

    float dst_value(xpu::sycl::in_memory_arg_t arr, int idx, int offset) const {
        auto src1_desc = conf_.src1_md[idx];
        dim_t src_dim[DNNL_MAX_NDIMS];
        auto src_dim_ = src1_desc.dims();

        for (int j = 0; j < src1_desc.ndims(); j++) {
            src_dim[j] = src_dim_[j];
        }

        dims_t dst_dims;
        for (int i = 0; i < DNNL_MAX_NDIMS; i++) {
            dst_dims[i] = dst_md().dims()[i];
        }
        const auto off = get_binary_src1_off(
                src1_desc, src_dim, offset, dst_dims, dst_md().ndims());
        auto dst = load_float_value(src1_desc.data_type(), gen_ptr(arr), off);
        return dst;
    }

    dim_t get_binary_src1_off(const xpu::sycl::md_t &src1_md,
            const dim_t *src_dim, const dim_t l_offset, const dim_t *dst_dims,
            const int dst_ndims) const {

        const int mask_binary_po
                = utils::get_dims_mask(dst_dims, src_dim, dst_ndims);

        return get_po_tensor_off(
                src1_md, l_offset, dst_dims, dst_ndims, mask_binary_po);
    }

    dim_t get_po_tensor_off(const xpu::sycl::md_t &tensor_md,
            const dim_t l_offset, const dim_t *dst_dims, const int dst_ndims,
            int mask) const {

        dims_t l_dims_po {};
        get_l_dims_po(l_dims_po, l_offset, dst_dims, dst_ndims, mask);

        return tensor_md.off_v(l_dims_po);
    }

    void get_l_dims_po(dims_t &l_dims_po, const dim_t l_offset,
            const dim_t *dst_dims, const int dst_ndims, int mask) const {
        utils::l_dims_by_l_offset(l_dims_po, l_offset, dst_dims, dst_ndims);
        utils::apply_mask_on_dims(l_dims_po, dst_ndims, mask);
    }

>>>>>>> 3a6f5672
    sycl_softmax_conf_t conf_;
    xpu::sycl::in_memory_arg_t src_;
    xpu::sycl::in_memory_arg_t scale_src_;
    xpu::sycl::in_memory_arg_t scale_dst_;
    xpu::sycl::out_memory_arg_t dst_;
    xpu::sycl::in_memory_arg_t po1_src_;
    xpu::sycl::in_memory_arg_t po2_src_;
    xpu::sycl::in_memory_arg_t po3_src_;
    xpu::sycl::in_memory_arg_t po4_src_;
    xpu::sycl::in_memory_arg_t po5_src_;
};

struct softmax_bwd_kernel_vec_t {
    softmax_bwd_kernel_vec_t(const sycl_softmax_conf_t &conf,
            xpu::sycl::in_memory_arg_t &dst,
            xpu::sycl::in_memory_arg_t &diff_dst,
            xpu::sycl::out_memory_arg_t &diff_src)
        : conf_(conf), dst_(dst), diff_dst_(diff_dst), diff_src_(diff_src) {}

    void operator()(::sycl::nd_item<1> item) const {
        memory_tensor_t dst_mem(dst_, conf_.dst_md);
        memory_tensor_t diff_src_mem(diff_src_, conf_.diff_src_md);
        memory_tensor_t diff_dst_mem(diff_dst_, conf_.diff_dst_md);

        auto sg = item.get_sub_group();
        size_t wg_offset_t = item.get_group(0) * conf_.wg_size;
        size_t sg_offset_t = sg.get_group_id()[0] * sg.get_local_range()[0];
        size_t wi_offset_t = sg.get_local_id();
        size_t offset_t = wg_offset_t + sg_offset_t + wi_offset_t;
        size_t base_idx = offset_t * conf_.block_size;

        auto operation = [= WA_THIS_COPY_CAPTURE](
                                 dim_t &ou, dim_t &in) mutable {
            dim_t ou_in_offset = ou * conf_.channels * conf_.inner_size + in;
            float sbr = 0;
            for (dim_t c = 0; c < conf_.channels; ++c) {
                auto diff_dst_off = diff_dst_md().off_l(
                        ou_in_offset + c * conf_.inner_size);
                float dd = diff_dst_mem.load(diff_dst_off);
                if (conf_.alg_kind == alg_kind::softmax_accurate) {
                    auto dst_off = dst_md().off_l(
                            ou_in_offset + c * conf_.inner_size);
                    float d = dst_mem.load(dst_off);
                    sbr += dd * d;
                } else if (conf_.alg_kind == alg_kind::softmax_log) {
                    sbr += dd;
                }
            }

            for (dim_t c = 0; c < conf_.channels; ++c) {
                auto diff_dst_off = diff_dst_md().off_l(
                        ou_in_offset + c * conf_.inner_size);
                auto dst_off
                        = dst_md().off_l(ou_in_offset + c * conf_.inner_size);

                float d = dst_mem.load(dst_off);
                float dd = diff_dst_mem.load(diff_dst_off);

                float val = 0;
                if (conf_.alg_kind == alg_kind::softmax_accurate) {
                    val = d * (dd - sbr);
                } else if (conf_.alg_kind == alg_kind::softmax_log) {
                    val = dd - ::sycl::exp(d) * sbr;
                }

                auto diff_src_off = diff_src_md().off_l(
                        ou_in_offset + c * conf_.inner_size);
                diff_src_mem.store(val, diff_src_off);
            }
        };

        for (dim_t i = 0; i < conf_.block_size; i++) {
            dim_t idx = base_idx + i;
            if (idx < conf_.wk_size) {
                dim_t in = (idx / 1) % conf_.inner_size;
                dim_t ou = (idx / conf_.inner_size) % conf_.outer_size;
                operation(ou, in);
            }
        }
    }

private:
    const xpu::sycl::md_t &dst_md() const { return conf_.dst_md; }
    const xpu::sycl::md_t &diff_dst_md() const { return conf_.diff_dst_md; }
    const xpu::sycl::md_t &diff_src_md() const { return conf_.diff_src_md; }

    sycl_softmax_conf_t conf_;
    xpu::sycl::in_memory_arg_t dst_;
    xpu::sycl::in_memory_arg_t diff_dst_;
    xpu::sycl::out_memory_arg_t diff_src_;
};

} // namespace sycl
} // namespace generic
} // namespace gpu
} // namespace impl
} // namespace dnnl
#endif<|MERGE_RESOLUTION|>--- conflicted
+++ resolved
@@ -100,23 +100,12 @@
                     d -= sd;
                 }
 
-<<<<<<< HEAD
-                float scale = 1.0f;
-                scale = conf_.do_scale_src ? src_scale_mem.load(0) : scale;
-                scale /= conf_.do_scale_dst ? dst_scale_mem.load(0) : 1.0f;
-
-                d = (d * scale);
                 size_t dst_off
                         = dst_md().off_l(ou_in_offset + c * conf_.inner_size);
-                dst_mem.store(d, dst_off);
-=======
-                size_t dst_off
-                        = dst_md().off_l(ou_in_offset + c * conf_.inner_size);
 
                 float scale = 1.0f;
                 if (conf_.do_scale_src) {
-                    scale = conf_.do_scale_src ? load_float_value(
-                                    data_type::f32, scale_src_ptr(), 0)
+                    scale = conf_.do_scale_src ? src_scale_mem.load(0)
                                                : scale;
                     d = d * scale;
                 }
@@ -152,14 +141,12 @@
                 d = conf_.post_ops.apply(d, dst_arr);
 
                 if (conf_.do_scale_dst) {
-                    scale = conf_.do_scale_dst ? load_float_value(
-                                    data_type::f32, scale_dst_ptr(), 0)
+                    scale = conf_.do_scale_dst ? dst_scale_mem.load(0)
                                                : scale;
                     d = d / scale;
                 }
 
-                store_float_value(dst_md().data_type(), d, dst_ptr(), dst_off);
->>>>>>> 3a6f5672
+                dst_mem.store(d, dst_off);
             }
         };
 
@@ -178,17 +165,11 @@
     const xpu::sycl::md_t &src_md() const { return conf_.src_md; }
     const xpu::sycl::md_t &dst_md() const { return conf_.dst_md; }
 
-<<<<<<< HEAD
-=======
-    void *src_ptr() const { return src_.get_pointer(); }
     void *src_1_ptr() const { return po1_src_.get_pointer(); }
     void *src_2_ptr() const { return po2_src_.get_pointer(); }
     void *src_3_ptr() const { return po3_src_.get_pointer(); }
     void *src_4_ptr() const { return po4_src_.get_pointer(); }
     void *src_5_ptr() const { return po5_src_.get_pointer(); }
-    void *dst_ptr() const { return dst_.get_pointer(); }
-    void *scale_src_ptr() const { return scale_src_.get_pointer(); }
-    void *scale_dst_ptr() const { return scale_dst_.get_pointer(); }
 
     void *gen_ptr(xpu::sycl::in_memory_arg_t gen_) const {
         return gen_.get_pointer();
@@ -240,7 +221,6 @@
         utils::apply_mask_on_dims(l_dims_po, dst_ndims, mask);
     }
 
->>>>>>> 3a6f5672
     sycl_softmax_conf_t conf_;
     xpu::sycl::in_memory_arg_t src_;
     xpu::sycl::in_memory_arg_t scale_src_;
