/*******************************************************************************
* Copyright 2016-2020 Intel Corporation
*
* Licensed under the Apache License, Version 2.0 (the "License");
* you may not use this file except in compliance with the License.
* You may obtain a copy of the License at
*
*     http://www.apache.org/licenses/LICENSE-2.0
*
* Unless required by applicable law or agreed to in writing, software
* distributed under the License is distributed on an "AS IS" BASIS,
* WITHOUT WARRANTIES OR CONDITIONS OF ANY KIND, either express or implied.
* See the License for the specific language governing permissions and
* limitations under the License.
*******************************************************************************/

#ifndef DNNL_TEST_COMMON_HPP
#define DNNL_TEST_COMMON_HPP

#include <cmath>
#include <limits>
#include <numeric>
#include <sstream>
#include <stdint.h>
#include <vector>
#include <type_traits>
#include <unordered_map>

#include "gtest/gtest.h"

#if defined(_MSC_VER) && !defined(__clang__) && !defined(__INTEL_COMPILER)
#define collapse(x)
#endif

<<<<<<< HEAD
#include "oneapi/dnnl/dnnl.hpp"
#include "oneapi/dnnl/dnnl_debug.h"

#if DNNL_CPU_THREADING_RUNTIME == DNNL_RUNTIME_THREADPOOL
#include "oneapi/dnnl/dnnl_threadpool.hpp"
#endif
=======
#include "dnnl.hpp"
#include "dnnl_debug.h"
>>>>>>> 35b333f7

#if DNNL_GPU_RUNTIME == DNNL_RUNTIME_OCL || DNNL_WITH_SYCL
#include "dnnl_test_common_ocl.hpp"
#endif

<<<<<<< HEAD
#if DNNL_WITH_SYCL
#include "oneapi/dnnl/dnnl_sycl.hpp"
#endif

=======
>>>>>>> 35b333f7
// Don't move it higher than library public headers
#include "dnnl_test_macros.hpp"

#include "src/common/bfloat16.hpp"
#include "src/common/float16.hpp"
#include "src/common/memory_desc_wrapper.hpp"
#include "src/common/nstl.hpp"
#include "tests/gtests/test_malloc.hpp"
#include "tests/test_thread.hpp"

#include "src/cpu/platform.hpp"

#define for_ for

using dnnl::impl::bfloat16_t;
using dnnl::impl::f16_support::float16_t;

#ifdef DNNL_ENABLE_MEM_DEBUG
#define DNNL_CHECK(f) \
    do { \
        dnnl_status_t s = (f); \
        dnnl::error::wrap_c_api(s, dnnl_status2str(s)); \
    } while (0)
#else
#define DNNL_CHECK(f) \
    do { \
        dnnl_status_t s = (f); \
        ASSERT_EQ(s, dnnl_success); \
    } while (0)
#endif

using memory = dnnl::memory;

bool is_current_test_failed();

#ifdef DNNL_TEST_WITH_ENGINE_PARAM
dnnl::engine::kind get_test_engine_kind();
dnnl::engine get_test_engine();
#endif

inline int get_vendor_id(const std::string &vendor) {
    if (vendor == "nvidia") {
        return 0x10DE;
    } else if (vendor == "intel") {
        return 0x8086;
    } else {
        return -1;
    }
}

inline bool is_nvidia_gpu(const dnnl::engine &eng) {
#if DNNL_WITH_SYCL
    const int nvidia_vendor_id = get_vendor_id("nvidia");
    const auto device = dnnl::sycl_interop::get_device(eng);
    const auto eng_vendor_id
            = device.get_info<cl::sycl::info::device::vendor_id>();
    return eng_vendor_id == nvidia_vendor_id;
#endif
    return false;
}

inline bool unsupported_data_type(memory::data_type dt, dnnl::engine eng) {
    dnnl::engine::kind kind = eng.get_kind();

    bool supported = true; // optimism
    if (kind == dnnl::engine::kind::cpu)
        supported = dnnl::impl::cpu::platform::has_data_type_support(
                memory::convert_to_c(dt));
#ifdef DNNL_SYCL_CUDA
    if (is_nvidia_gpu(eng)) {
        switch (dt) {
            case memory::data_type::f32: return false;
            case memory::data_type::f16: return false;
            case memory::data_type::s8: return false;
            default: return true;
        }
    }
#endif
    return !supported;
}

#ifdef DNNL_TEST_WITH_ENGINE_PARAM
inline bool unsupported_data_type(memory::data_type dt) {
    return unsupported_data_type(dt, get_test_engine());
}
#endif

template <typename data_t>
struct data_traits {};
template <>
struct data_traits<float16_t> {
    static const auto data_type = memory::data_type::f16;

    using uint_type = uint16_t;
};
template <>
struct data_traits<bfloat16_t> {
    static const auto data_type = memory::data_type::bf16;

    using uint_type = uint16_t;
};
template <>
struct data_traits<float> {
    static const auto data_type = memory::data_type::f32;

    using uint_type = uint32_t;
};
template <>
struct data_traits<uint8_t> {
    static const auto data_type = memory::data_type::u8;

    using uint_type = uint8_t;
};
template <>
struct data_traits<int8_t> {
    static const auto data_type = memory::data_type::s8;

    using uint_type = uint8_t;
};
template <>
struct data_traits<int32_t> {
    static const auto data_type = memory::data_type::s32;

    using uint_type = uint32_t;
};

template <typename T>
inline void assert_eq(T a, T b);
template <>
inline void assert_eq<float>(float a, float b) {
    ASSERT_FLOAT_EQ(a, b);
}

#if defined(__x86_64__) || defined(_M_X64)
#include <immintrin.h>
inline int mxcsr_cvt(float f) {
    return _mm_cvtss_si32(_mm_load_ss(&f));
}
#else
inline int mxcsr_cvt(float f) {
    return (int)nearbyintf(f);
}
#endif

template <typename data_t>
data_t out_round(float x) {
    return (data_t)mxcsr_cvt(x);
}
template <>
inline float out_round<float>(float x) {
    return x;
}

template <typename data_t, typename out_t>
out_t saturate(const out_t &x) {
    out_t v = x;
    if (v <= std::numeric_limits<data_t>::min())
        v = std::numeric_limits<data_t>::min();
    if (v > std::numeric_limits<data_t>::max())
        v = std::numeric_limits<data_t>::max();
    return v;
}

inline memory::dim right_padding(memory::dim i, memory::dim o, memory::dim k,
        memory::dim p, memory::dim s, memory::dim d = 0) {
    return (o - 1) * s + (k - 1) * (d + 1) - (p + i - 1);
}

template <typename data_t>
struct acc_t {
    typedef data_t type;
};
template <>
struct acc_t<int8_t> {
    typedef int type;
};
template <>
struct acc_t<uint8_t> {
    typedef int type;
};

// Smart pointer for map/unmap operations with unique_ptr semantics
template <typename T>
struct mapped_ptr_t {
    using nonconst_type = typename std::remove_cv<T>::type;

    mapped_ptr_t(std::nullptr_t) : mem_(nullptr), ptr_(nullptr) {}
    mapped_ptr_t(const memory *mem) : mem_(mem) {
        ptr_ = mem->map_data<nonconst_type>();
    }
    mapped_ptr_t(mapped_ptr_t &&other) : mem_(other.mem_), ptr_(other.ptr_) {
        other.mem_ = nullptr;
        other.ptr_ = nullptr;
    }

    mapped_ptr_t(const mapped_ptr_t &) = delete;
    mapped_ptr_t &operator=(const mapped_ptr_t &) = delete;

    ~mapped_ptr_t() {
        if (mem_ && ptr_) mem_->unmap_data(ptr_);
    };

    operator T *() { return ptr_; }
    operator const T *() const { return ptr_; }

private:
    const memory *mem_;
    nonconst_type *ptr_;
};

template <typename T>
mapped_ptr_t<T> map_memory(const memory &mem) {
    return mapped_ptr_t<T>(&mem);
}

// check_zero_tail - check on zero or set to zero padded memory
template <typename data_t>
void check_zero_tail(int set_zero_flag, const memory &src) {

    auto src_data = map_memory<data_t>(src);

    const memory::desc src_d = src.get_desc();
    const int ndims = src_d.data.ndims;
    const auto *dims = src_d.data.dims;
    const auto *pdims = src_d.data.padded_dims;
    const dnnl::impl::memory_desc_wrapper mdw(src_d.data);

    memory::dim idx[DNNL_MAX_NDIMS] = {}, str[DNNL_MAX_NDIMS] = {};
    memory::dim nelems = 1;
    int tail_flag = 0;
    for (int i = 0; i < ndims; ++i) {
        if (dims[ndims - i - 1] != pdims[ndims - i - 1]) tail_flag = 1;
        nelems *= pdims[ndims - i - 1];
        idx[i] = 0;
        str[i] = (i == 0) ? 1 : str[i - 1] * pdims[ndims - i];
    }
    if (tail_flag == 0) return;

    for (memory::dim i = 0; i < nelems; ++i) {
        memory::dim off = 0;
        bool flag = 0;
        for (int j = 0; j < ndims; ++j) {
            off += idx[j] * str[j];
            if (idx[j] >= dims[ndims - j - 1]) flag = 1;
        }
        if (flag == 1) {
            memory::dim blk_off = mdw.off_l(off, true);
            if (set_zero_flag) {
                src_data[blk_off] = 0.0;
            } else {
                ASSERT_EQ(src_data[blk_off], 0.0)
                        << " blk_off = " << blk_off << "off = " << off;
            }
        }
        /*Update idx*/
        for (int j = 0; j < ndims; ++j) {
            idx[j]++;
            if (idx[j] < pdims[ndims - j - 1]) break;
            idx[j] = 0;
        }
    }
}

inline memory::desc create_md(memory::dims dims, memory::data_type data_type,
        memory::format_tag fmt_tag) {
    return memory::desc(dims, data_type, fmt_tag);
}

template <typename data_t>
static inline data_t set_value(
        memory::dim index, data_t mean, data_t deviation, double sparsity) {
    if (data_traits<data_t>::data_type == memory::data_type::f16
            || data_traits<data_t>::data_type == memory::data_type::bf16) {
        return data_t(set_value<float>(index, mean, deviation, sparsity));
    } else if (data_traits<data_t>::data_type == memory::data_type::f32) {
        const memory::dim group_size = (memory::dim)(1. / sparsity);
        const memory::dim group = index / group_size;
        const memory::dim in_group = index % group_size;
        const bool fill = in_group == ((group % 1637) % group_size);
        return fill ? static_cast<data_t>(
                       mean + deviation * sinf(float(index % 37)))
                    : data_t {0};
    } else if (data_traits<data_t>::data_type == memory::data_type::s32
            || data_traits<data_t>::data_type == memory::data_type::s8) {
        return data_t(index * 13 % 21 - 10);
    } else if (data_traits<data_t>::data_type == memory::data_type::u8) {
        return data_t(index * 13 % 17);
    }
    assert(!"not expected");
    return data_t(0);
}

template <typename data_t>
static void fill_data(const memory::dim size, data_t *data, data_t mean,
        data_t deviation, double sparsity = 1.) {
    dnnl::impl::parallel_nd(size, [&](memory::dim n) {
        data[n] = set_value<data_t>(n, mean, deviation, sparsity);
    });
}

template <typename data_t>
static void fill_data(const memory::dim size, const memory &mem, data_t mean,
        data_t deviation, double sparsity = 1.) {
    auto data_ptr = map_memory<data_t>(mem);
    fill_data<data_t>(size, data_ptr, mean, deviation, sparsity);
}

template <typename data_t>
static void fill_data(const memory::dim size, data_t *data,
        double sparsity = 1., bool init_negs = false) {
    dnnl::impl::parallel_nd(size, [&](memory::dim n) {
        data[n] = set_value<data_t>(n, data_t(1), data_t(2e-1), sparsity);

        if (init_negs && n % 4 == 0)
            data[n] = static_cast<data_t>(
                    -data[n]); // weird for unsigned types!
    });
}

template <typename data_t>
static void fill_data(const memory::dim size, const memory &mem,
        double sparsity = 1., bool init_negs = false) {
    auto data_ptr = map_memory<data_t>(mem);
    fill_data<data_t>(size, data_ptr, sparsity, init_negs);
}

template <typename data_t>
static void compare_data(
        const memory &ref, const memory &dst, data_t threshold = (data_t)1e-4) {
    using data_type = memory::data_type;

    ASSERT_TRUE(data_traits<data_t>::data_type == data_type::f32
            || data_traits<data_t>::data_type == data_type::f16
            || data_traits<data_t>::data_type == data_type::bf16
            || data_traits<data_t>::data_type == data_type::s32
            || data_traits<data_t>::data_type == data_type::s8);

    /* Note: size_t incompatible with MSVC++ */
    auto ref_desc = ref.get_desc();
    auto dst_desc = dst.get_desc();
    const dnnl::impl::memory_desc_wrapper mdw_ref(ref_desc.data);
    const dnnl::impl::memory_desc_wrapper mdw_dst(dst_desc.data);

    ASSERT_TRUE(ref_desc.data.ndims == dst_desc.data.ndims);

    auto ndims = ref_desc.data.ndims;

    for (auto d = 0; d < ndims; ++d) {
        ASSERT_TRUE(ref_desc.data.dims[d] == dst_desc.data.dims[d]);
    }

    auto dims = ref_desc.data.dims;

    memory::dim num = 1;
    for (auto d = 0; d < ndims; ++d) {
        num *= dims[d];
    }

    auto ref_data = map_memory<data_t>(ref);
    auto dst_data = map_memory<data_t>(dst);

    dnnl::impl::parallel_nd(num, [&](memory::dim i) {
        if (is_current_test_failed()) return;

        data_t ref = ref_data[mdw_ref.off_l(i, true)];
        data_t got = dst_data[mdw_dst.off_l(i, true)];

        if (data_traits<data_t>::data_type == data_type::f32
                || data_traits<data_t>::data_type == data_type::f16
                || data_traits<data_t>::data_type == data_type::bf16) {
            const float threshold_f32 = static_cast<float>(threshold);
            const float ref_f32 = static_cast<float>(ref);
            const float got_f32 = static_cast<float>(got);
            const float diff_f32
                    = (got_f32 == ref_f32) ? 0.0f : got_f32 - ref_f32;
            const float e = (std::abs(ref_f32) > threshold_f32)
                    ? diff_f32 / ref_f32
                    : diff_f32;
            ASSERT_NEAR(e, 0.0, threshold_f32)
                    << "Index: " << i << " Total: " << num;
        } else {
            ASSERT_EQ(ref, got) << "Index: " << i << " Total: " << num;
        }
    });
}

inline const char *query_impl_info(const_dnnl_primitive_desc_t pd) {
    const char *str;
    dnnl_primitive_desc_query(pd, dnnl_query_impl_info_str, 0, &str);
    return str;
};

inline dnnl_status_t get_conv_impl_status(
        const_dnnl_primitive_desc_t pd, const char *match_str) {
    const char *conv_str = query_impl_info(pd);

    if (strstr(conv_str, match_str) != NULL) return dnnl_status_t::dnnl_success;
    return dnnl_status_t::dnnl_unimplemented;
};

struct test_convolution_sizes_t {
    test_convolution_sizes_t(memory::dim mb, memory::dim ng, memory::dim ic,
            memory::dim ih, memory::dim iw, memory::dim oc, memory::dim oh,
            memory::dim ow, memory::dim kh, memory::dim kw, memory::dim padh,
            memory::dim padw, memory::dim strh, memory::dim strw,
            memory::dim dilh = 0, memory::dim dilw = 0)
        : mb(mb)
        , ng(ng)
        , ic(ic)
        , ih(ih)
        , iw(iw)
        , oc(oc)
        , oh(oh)
        , ow(ow)
        , kh(kh)
        , kw(kw)
        , padh(padh)
        , padw(padw)
        , strh(strh)
        , strw(strw)
        , dilh(dilh)
        , dilw(dilw) {}
    memory::dim mb;
    memory::dim ng;
    memory::dim ic, ih, iw;
    memory::dim oc, oh, ow;
    memory::dim kh, kw;
    memory::dim padh, padw;
    memory::dim strh, strw;
    memory::dim dilh, dilw;
};

struct test_convolution_attr_t {
    struct scale_t {
        enum policy_t { NONE = 0, COMMON };

        bool is_def() const { return policy != NONE; }

        scale_t(float s, policy_t p = NONE) : scale(s) { policy = p; }

        policy_t policy;
        float scale;
    };

    void dnnl_attr_recreate() {
        mkl_attr = dnnl::primitive_attr();
        if (oscale.is_def()) {
            const memory::dim count = 1;
            const int mask = 0;
            std::vector<float> s(count, oscale.scale);
            mkl_attr.set_output_scales(mask, s);
        }
    }

    test_convolution_attr_t(
            float s, scale_t::policy_t p = scale_t::policy_t::NONE)
        : oscale(s, p), mkl_attr() {}

    test_convolution_attr_t() : test_convolution_attr_t(1.f) {}

    scale_t oscale;
    dnnl::primitive_attr mkl_attr;
};

struct test_convolution_formats_t {
    memory::format_tag src_format;
    memory::format_tag weights_format;
    memory::format_tag bias_format;
    memory::format_tag dst_format;
};

struct test_convolution_params_t {
    dnnl::algorithm aalgorithm;
    test_convolution_formats_t formats;
    test_convolution_attr_t attr;
    test_convolution_sizes_t sizes;
    bool expect_to_fail;
    dnnl_status_t expected_status;
};

struct test_convolution_eltwise_params_t {
    const dnnl::algorithm alg;
    dnnl::algorithm aalgorithm;
    const float eltwise_alpha;
    const float eltwise_beta;
    test_convolution_formats_t formats;
    test_convolution_attr_t attr;
    test_convolution_sizes_t sizes;
    bool expect_to_fail;
    dnnl_status_t expected_status;
};

template <typename F>
bool catch_expected_failures(const F &f, bool expect_to_fail,
        dnnl_status_t expected_status, bool ignore_unimplemented = false) {
    try {
        f();
    } catch (const dnnl::error &e) {
        // Rethrow the exception if it is not expected or the error status did
        // not match.
        if (!(expect_to_fail) || e.status != (expected_status)) {
            // Ignore unimplemented
            if (ignore_unimplemented && (e.status == dnnl_unimplemented)) {
                // Print unimplemented but do not treat as error
                std::cout << "[  UNIMPL  ] "
                          << "Implementation not found" << std::endl;
                reset_failed_malloc_counter();
                return true;
            } else if (test_out_of_memory()
                    && (e.status == dnnl_out_of_memory
                            || e.status == dnnl_unimplemented)) {
                // Restart if error thrown due to a malloc failed intentionally,
                // and increment malloc counter.
                // TODO: This should be valid only for `dnnl_out_of_memory`
                // error. Currently a failed malloc inside
                // gemm_pack_storage_shell_t ctor makes it unable to use the
                // reference RNN impl, and the iterator produces an
                // `dnnl_unimplemented` error.
                increment_failed_malloc_counter();
                return catch_expected_failures(f, expect_to_fail,
                        expected_status, ignore_unimplemented);
            } else {
                if (expect_to_fail && (e.status != expected_status))
                    std::cout << "expect failure status mismatch: expect("
                              << dnnl_status2str(expected_status) << ") get("
                              << dnnl_status2str(e.status)
                              << "). Re-throwing...\n";
                throw e;
            }
        }
        // Return normally if the failure is expected. Reset failed malloc
        // counter to zero before performing a new test.
        if (expect_to_fail) {
            reset_failed_malloc_counter();
            return true;
        }
    }

    // Throw an exception if the failure is expected but did not happen
    if (expect_to_fail) {
        std::cout << "expect failure with status("
                  << dnnl_status2str(expected_status) << "), "
                  << "but operation succeed. Throwing an exception...\n";
        throw std::exception();
    }

    // Reset failed malloc counter to zero before performing a new test.
    reset_failed_malloc_counter();
    return false;
}

namespace test {
inline dnnl::memory make_memory(
        const dnnl::memory::desc &md, const dnnl::engine &eng) {
#if defined(TEST_DNNL_DPCPP_BUFFER)
    return dnnl::sycl_interop::make_memory(
            md, eng, dnnl::sycl_interop::memory_kind::buffer);
#else
    return dnnl::memory(md, eng);
#endif
}
inline dnnl::memory make_memory(
        const dnnl::memory::desc &md, const dnnl::engine &eng, void *handle) {
#if defined(TEST_DNNL_DPCPP_BUFFER)
    return dnnl::sycl_interop::make_memory(
            md, eng, dnnl::sycl_interop::memory_kind::buffer, handle);
#else
    return dnnl::memory(md, eng, handle);
#endif
}
} // namespace test

#define TEST_MALLOC_OFFSET 8
static char *test_malloc(size_t size) {
    void *ptr;
    const size_t align = 64;
    const size_t padded_size = TEST_MALLOC_OFFSET + size;
#ifdef _WIN32
    ptr = _aligned_malloc(padded_size, align);
    int rc = ((ptr) ? 0 : errno);
#else
    int rc = ::posix_memalign(&ptr, align, padded_size);
#endif /* _WIN32 */
    return rc == 0 ? (char *)ptr + TEST_MALLOC_OFFSET : 0;
}

static void test_free(char *ptr) {
    char *base_ptr = ptr - TEST_MALLOC_OFFSET;
#ifdef _WIN32
    _aligned_free(base_ptr);
#else
    return ::free(base_ptr);
#endif /* _WIN32 */
}
#undef TEST_MALLOC_OFFSET

class test_memory {
public:
    test_memory(const memory::desc &d, const dnnl::engine &e) {
        bool is_cpu_native = (e.get_kind() == dnnl::engine::kind::cpu)
                && DNNL_CPU_RUNTIME != DNNL_RUNTIME_SYCL;

        size_ = d.get_size();
        if (is_cpu_native) {
            data_.reset(test_malloc(size_), test_free);
            mem_ = test::make_memory(d, e, data_.get());
        } else {
            mem_ = test::make_memory(d, e);
        }
        // Fill with a magic number to catch possible uninitialized access
        mapped_ptr_t<char> ptr(&mem_);
        memset(ptr, 0xFF, size_);
    }

#if 0
    template <typename malloc_t, typename free_t>
    test_memory(const memory::desc &d, const dnnl::engine &e,
            const malloc_t &f_malloc, const free_t &f_free) {
        size_ = d.get_size();
        data_.reset(static_cast<char *>(f_malloc(size_)), f_free);
        mem_ = test::make_memory(d, e, data_.get());

        // Fill with a magic number to catch possible uninitialized access
        mapped_ptr_t<char> ptr(&mem_);
        memset(ptr, 0xFF, size_);
    }
#endif

    size_t get_size() const { return size_; }
    const memory &get() const { return mem_; }

    operator bool() const { return mem_.get(true) != nullptr; }

private:
    memory mem_;
    std::shared_ptr<char> data_;
    size_t size_;
};

template <typename T>
mapped_ptr_t<T> map_memory(const test_memory &mem) {
    return mapped_ptr_t<T>(&mem.get());
}

inline std::string to_string(dnnl_engine_kind_t engine_kind) {
    std::stringstream ss;
    if (engine_kind == dnnl_cpu)
        ss << "cpu";
    else if (engine_kind == dnnl_gpu)
        ss << "gpu";
    else
        ss << "unknown";

    return ss.str();
}

inline std::string to_string(dnnl_stream_flags_t stream_flags) {
    std::stringstream ss;
    if (stream_flags & dnnl_stream_default_flags)
        ss << "default";
    else if (stream_flags & dnnl_stream_in_order)
        ss << "in_order";
    else if (stream_flags & dnnl_stream_out_of_order)
        ss << "out_of_order";

    return ss.str();
}

// testing all available C++ primitive descriptor constructors
struct allows_attr_t {
    bool oscale;
    bool po_sum;
    bool po_eltwise;
    bool po_binary;
    bool zp;
    bool scales;
};

using engine = dnnl::engine;
// forward
template <typename op_desc_t, typename pd_t>
void test_fwd_pd_attr(const op_desc_t &op_desc, const engine &eng) {
    dnnl::primitive_attr attr;
    EXPECT_NO_THROW(pd_t pd(op_desc, attr, eng));
}

template <typename op_desc_t, typename pd_t>
void test_fwd_pd_attr_oscale(
        const op_desc_t &op_desc, const engine &eng, bool supports_oscale) {
    dnnl::primitive_attr attr_oscale;
    attr_oscale.set_output_scales(0, {2.f});
    if (supports_oscale)
        EXPECT_NO_THROW(pd_t pd(op_desc, attr_oscale, eng));
    else
        EXPECT_ANY_THROW(pd_t pd(op_desc, attr_oscale, eng));
}

template <typename op_desc_t, typename pd_t>
void test_fwd_pd_attr_po_sum(
        const op_desc_t &op_desc, const engine &eng, bool supports_po_sum) {
    dnnl::post_ops ops_sum;
    ops_sum.append_sum(1.1f);
    dnnl::primitive_attr attr_po_sum;
    attr_po_sum.set_post_ops(ops_sum);
    if (supports_po_sum)
        EXPECT_NO_THROW(pd_t pd(op_desc, attr_po_sum, eng));
    else
        EXPECT_ANY_THROW(pd_t pd(op_desc, attr_po_sum, eng));
}

template <typename op_desc_t, typename pd_t>
void test_fwd_pd_attr_po_eltwise(
        const op_desc_t &op_desc, const engine &eng, bool supports_po_eltwise) {
    dnnl::post_ops ops_eltwise;
    ops_eltwise.append_eltwise(1.0f, dnnl::algorithm::eltwise_relu, 0.f, 0.f);
    dnnl::primitive_attr attr_po_eltwise;
    attr_po_eltwise.set_post_ops(ops_eltwise);
    if (supports_po_eltwise)
        EXPECT_NO_THROW(pd_t pd(op_desc, attr_po_eltwise, eng));
    else
        EXPECT_ANY_THROW(pd_t pd(op_desc, attr_po_eltwise, eng));
}

template <typename op_desc_t, typename pd_t>
void test_fwd_pd_attr_po_binary(
        const op_desc_t &op_desc, const engine &eng, bool supports_po_binary) {
    dnnl::post_ops ops_binary;
    dnnl::memory::desc src1_desc(
            {16}, memory::data_type::s8, memory::format_tag::x);
    ops_binary.append_binary(dnnl::algorithm::binary_mul, src1_desc);
    dnnl::primitive_attr attr_po_binary;
    attr_po_binary.set_post_ops(ops_binary);
    if (supports_po_binary)
        EXPECT_NO_THROW(pd_t pd(op_desc, attr_po_binary, eng));
    else
        EXPECT_ANY_THROW(pd_t pd(op_desc, attr_po_binary, eng));
}

template <typename op_desc_t, typename pd_t>
void test_fwd_pd_attr_zp(
        const op_desc_t &op_desc, const engine &eng, bool supports_zero_point) {
    dnnl::primitive_attr attr_zp;
    attr_zp.set_zero_points(DNNL_ARG_SRC, 0, {1});
    if (supports_zero_point)
        EXPECT_NO_THROW(pd_t pd(op_desc, attr_zp, eng));
    else
        EXPECT_ANY_THROW(pd_t pd(op_desc, attr_zp, eng));
}

template <typename op_desc_t, typename pd_t>
void test_fwd_pd_attr_scales(
        const op_desc_t &op_desc, const engine &eng, bool supports_scales) {
    using dt_t = memory::data_type;

    dnnl::primitive_attr attr_scales;
    attr_scales.set_scales(DNNL_ARG_SRC, 0, {2.f});

    pd_t new_pd(op_desc, eng);
    const auto dt = new_pd.dst_desc().data.data_type;
    const bool dt_is_integral
            = dt == dt_t::s32 || dt == dt_t::s8 || dt == dt_t::u8;

    // Scales are supposed to work on int8 data type only.
    if (supports_scales && dt_is_integral) {
        EXPECT_NO_THROW(pd_t pd(op_desc, attr_scales, eng));

        // Check oscale and scales don't work together
        dnnl::primitive_attr attr_oscale_scales;
        attr_oscale_scales.set_output_scales(0, {2.f});
        EXPECT_ANY_THROW(attr_oscale_scales.set_scales(DNNL_ARG_SRC, 0, {2.f}));

        dnnl::primitive_attr attr_scales_oscale;
        attr_scales_oscale.set_scales(DNNL_ARG_SRC, 0, {2.f});
        EXPECT_ANY_THROW(attr_scales_oscale.set_output_scales(0, {2.f}));
    } else
        EXPECT_ANY_THROW(pd_t pd(op_desc, attr_scales, eng));
}

template <typename op_desc_t, typename pd_t>
void test_fwd_pd_allow_empty(const pd_t &pd) {
    bool allow_empty = true;
    pd_t new_pd {};
    ASSERT_NO_THROW(new_pd = pd_t(op_desc_t(), pd.get_engine(), allow_empty));
    ASSERT_FALSE(new_pd);
}

// Note: requires a valid primitive descriptor!
template <typename op_desc_t, typename pd_t>
void test_fwd_pd_constructors(
        const op_desc_t &op_desc, const pd_t &pd, const allows_attr_t &aa) {
    auto test_pd = pd_t();
    auto eng = pd.get_engine();
    // ctor from C pd, should not throw
    ASSERT_NO_THROW(test_pd = pd_t(pd.get()));
    // ctor w/ empty attr, should not throw
    test_fwd_pd_attr<op_desc_t, pd_t>(op_desc, eng);
    // following ctors w/ attrs may throw based on pd support
    test_fwd_pd_attr_oscale<op_desc_t, pd_t>(op_desc, eng, aa.oscale);
    test_fwd_pd_attr_po_sum<op_desc_t, pd_t>(op_desc, eng, aa.po_sum);
    test_fwd_pd_attr_po_eltwise<op_desc_t, pd_t>(op_desc, eng, aa.po_eltwise);
    test_fwd_pd_attr_po_binary<op_desc_t, pd_t>(op_desc, eng, aa.po_binary);
    test_fwd_pd_attr_zp<op_desc_t, pd_t>(op_desc, eng, aa.zp);
    test_fwd_pd_attr_scales<op_desc_t, pd_t>(op_desc, eng, aa.scales);
    // check allow empty, should not throw
    test_fwd_pd_allow_empty<op_desc_t, pd_t>(test_pd);
}

// backward: has hint
template <typename op_desc_t, typename pd_t, typename hint_pd_t>
void test_bwd_pd_attr(
        const op_desc_t &op_desc, const engine &eng, const hint_pd_t &hint) {
    dnnl::primitive_attr attr;
    EXPECT_NO_THROW(pd_t pd(op_desc, attr, eng, hint));
}

template <typename op_desc_t, typename pd_t, typename hint_pd_t>
void test_bwd_pd_attr_oscale(const op_desc_t &op_desc, const engine &eng,
        const hint_pd_t &hint, bool supports_oscale) {
    dnnl::primitive_attr attr_oscale;
    attr_oscale.set_output_scales(0, {2.f});
    if (supports_oscale)
        EXPECT_NO_THROW(pd_t pd(op_desc, attr_oscale, eng, hint));
    else
        EXPECT_ANY_THROW(pd_t pd(op_desc, attr_oscale, eng, hint));
}

template <typename op_desc_t, typename pd_t, typename hint_pd_t>
void test_bwd_pd_attr_po_sum(const op_desc_t &op_desc, const engine &eng,
        const hint_pd_t &hint, bool supports_po_sum) {
    dnnl::post_ops ops_sum;
    ops_sum.append_sum(1.1f);
    dnnl::primitive_attr attr_po_sum;
    attr_po_sum.set_post_ops(ops_sum);
    if (supports_po_sum)
        EXPECT_NO_THROW(pd_t pd(op_desc, attr_po_sum, eng, hint));
    else
        EXPECT_ANY_THROW(pd_t pd(op_desc, attr_po_sum, eng, hint));
}

template <typename op_desc_t, typename pd_t, typename hint_pd_t>
void test_bwd_pd_attr_po_eltwise(const op_desc_t &op_desc, const engine &eng,
        const hint_pd_t &hint, bool supports_po_eltwise) {
    dnnl::post_ops ops_eltwise;
    ops_eltwise.append_eltwise(1.f, dnnl::algorithm::eltwise_relu, 0.f, 0.f);
    dnnl::primitive_attr attr_po_eltwise;
    attr_po_eltwise.set_post_ops(ops_eltwise);
    if (supports_po_eltwise)
        EXPECT_NO_THROW(pd_t pd(op_desc, attr_po_eltwise, eng, hint));
    else
        EXPECT_ANY_THROW(pd_t pd(op_desc, attr_po_eltwise, eng, hint));
}

template <typename op_desc_t, typename pd_t, typename hint_pd_t>
void test_bwd_pd_attr_po_binary(const op_desc_t &op_desc, const engine &eng,
        const hint_pd_t &hint, bool supports_po_binary) {
    dnnl::post_ops ops_binary;
    dnnl::memory::desc src1_desc(
            {16}, memory::data_type::s8, memory::format_tag::x);
    ops_binary.append_binary(dnnl::algorithm::binary_mul, src1_desc);
    dnnl::primitive_attr attr_po_binary;
    attr_po_binary.set_post_ops(ops_binary);
    if (supports_po_binary)
        EXPECT_NO_THROW(pd_t pd(op_desc, attr_po_binary, eng, hint));
    else
        EXPECT_ANY_THROW(pd_t pd(op_desc, attr_po_binary, eng, hint));
}

template <typename op_desc_t, typename pd_t, typename hint_pd_t>
void test_bwd_pd_attr_zp(const op_desc_t &op_desc, const engine &eng,
        const hint_pd_t &hint, bool supports_zero_point) {
    dnnl::primitive_attr attr_zp;
    attr_zp.set_zero_points(DNNL_ARG_SRC, 0, {1});
    if (supports_zero_point)
        EXPECT_NO_THROW(pd_t pd(op_desc, attr_zp, eng, hint));
    else
        EXPECT_ANY_THROW(pd_t pd(op_desc, attr_zp, eng, hint));
}

template <typename op_desc_t, typename pd_t, typename hint_pd_t>
void test_bwd_pd_attr_scales(const op_desc_t &op_desc, const engine &eng,
        const hint_pd_t &hint, bool supports_scales) {
    dnnl::primitive_attr attr_scales;
    attr_scales.set_scales(DNNL_ARG_SRC, 0, {2.f});
    EXPECT_ANY_THROW(pd_t pd(op_desc, attr_scales, eng, hint));
}

template <typename op_desc_t, typename pd_t, typename hint_pd_t>
void test_bwd_pd_allow_empty(const pd_t &pd, const hint_pd_t &hint) {
    bool allow_empty = true;
    pd_t new_pd {};
    ASSERT_NO_THROW(
            new_pd = pd_t(op_desc_t(), pd.get_engine(), hint, allow_empty));
    ASSERT_FALSE(new_pd);
}

// Note: requires a valid primitive descriptor!
template <typename op_desc_t, typename pd_t, typename hint_pd_t>
void test_bwd_pd_constructors(const op_desc_t &op_desc, const pd_t &pd,
        const hint_pd_t &hint, const allows_attr_t &aa) {
    auto test_pd = pd_t();
    auto hint_pd = hint;
    auto eng = pd.get_engine();
    // ctor from C pd, should not throw
    ASSERT_NO_THROW(test_pd = pd_t(pd.get()));
    // ctor w/ empty attr, should not throw
    test_bwd_pd_attr<op_desc_t, pd_t>(op_desc, eng, hint_pd);
    // following ctors w/ attrs may throw based on pd support
    test_bwd_pd_attr_oscale<op_desc_t, pd_t>(op_desc, eng, hint_pd, aa.oscale);
    test_bwd_pd_attr_po_sum<op_desc_t, pd_t>(op_desc, eng, hint_pd, aa.po_sum);
    test_bwd_pd_attr_po_eltwise<op_desc_t, pd_t>(
            op_desc, eng, hint_pd, aa.po_eltwise);
    test_bwd_pd_attr_po_binary<op_desc_t, pd_t>(
            op_desc, eng, hint_pd, aa.po_binary);
    test_bwd_pd_attr_zp<op_desc_t, pd_t>(op_desc, eng, hint_pd, aa.zp);
    test_bwd_pd_attr_scales<op_desc_t, pd_t>(op_desc, eng, hint_pd, aa.scales);
    // check allow empty, should not throw
    test_bwd_pd_allow_empty<op_desc_t, pd_t>(test_pd, hint_pd);
}

inline dnnl::stream make_stream(dnnl::engine engine,
        dnnl::stream::flags flags = dnnl::stream::flags::default_flags) {
#if DNNL_CPU_THREADING_RUNTIME == DNNL_RUNTIME_THREADPOOL
    if (engine.get_kind() == dnnl::engine::kind::cpu)
        return dnnl::threadpool_interop::make_stream(
                engine, dnnl::testing::get_threadpool());
#endif
    return dnnl::stream(engine, flags);
}

#endif<|MERGE_RESOLUTION|>--- conflicted
+++ resolved
@@ -32,29 +32,21 @@
 #define collapse(x)
 #endif
 
-<<<<<<< HEAD
 #include "oneapi/dnnl/dnnl.hpp"
 #include "oneapi/dnnl/dnnl_debug.h"
 
 #if DNNL_CPU_THREADING_RUNTIME == DNNL_RUNTIME_THREADPOOL
 #include "oneapi/dnnl/dnnl_threadpool.hpp"
 #endif
-=======
-#include "dnnl.hpp"
-#include "dnnl_debug.h"
->>>>>>> 35b333f7
 
 #if DNNL_GPU_RUNTIME == DNNL_RUNTIME_OCL || DNNL_WITH_SYCL
 #include "dnnl_test_common_ocl.hpp"
 #endif
 
-<<<<<<< HEAD
 #if DNNL_WITH_SYCL
 #include "oneapi/dnnl/dnnl_sycl.hpp"
 #endif
 
-=======
->>>>>>> 35b333f7
 // Don't move it higher than library public headers
 #include "dnnl_test_macros.hpp"
 
