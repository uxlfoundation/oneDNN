--- conflicted
+++ resolved
@@ -55,7 +55,6 @@
 
       - name: Build ACL
         run: ${{ github.workspace }}/oneDNN/.github/automation/build_acl.sh
-<<<<<<< HEAD
         env:
           ACL_ROOT_DIR: ${{ github.workspace }}/ComputeLibrary
           BUILD_TOOLSET: ${{ matrix.toolset }}
@@ -69,91 +68,6 @@
           ACL_ROOT_DIR: ${{ github.workspace }}/ComputeLibrary
           BUILD_TOOLSET: ${{ matrix.toolset }}
           CMAKE_BUILD_TYPE: ${{ matrix.config }}
-          GCC_VERSION: 14
-
-      - name: Run oneDNN smoke tests
-        run: ${{ github.workspace }}/oneDNN/.github/automation/test_aarch64.sh
-        working-directory: ${{ github.workspace }}/oneDNN/build
-        env:
-          CMAKE_BUILD_TYPE: ${{ matrix.config }}
-          DYLD_LIBRARY_PATH: ${{ github.workspace }}/ComputeLibrary/build
-
-  # We only run the linux aarch64 runners if macos smoke tests pass.
-  linux:
-    needs: macos
-    strategy:
-      matrix:
-        threading: [SEQ, OMP]
-        toolset: [clang, gcc]
-        config: [Debug, Release]
-        host: [
-          { name: c6g, label: ah-ubuntu_22_04-c6g_2x-50 }, 
-          { name: c7g, label: ah-ubuntu_22_04-c7g_2x-50 }
-        ]
-
-    name: ${{ matrix.host.name }}, ${{ matrix.toolset }}, ${{ matrix.threading }}, ${{ matrix.config }}
-    runs-on: ${{ matrix.host.label }}
-    steps:
-      - name: Checkout oneDNN
-        uses: actions/checkout@d632683dd7b4114ad314bca15554477dd762a938 # v4.2.0
-        with:
-          path: oneDNN
-
-      - name: Install dev tools
-        run: |
-          sudo apt update -y
-          sudo apt install -y scons cmake make
-
-      - if: matrix.threading == 'OMP'
-        name: Install openmp
-        run: |
-          sudo apt install -y libomp-dev
-
-      - if: matrix.toolset == 'gcc'
-        name: Install gcc
-        run: |
-          sudo add-apt-repository ppa:ubuntu-toolchain-r/test -y
-          sudo apt update -y
-          sudo apt install -y g++-13
-
-      - if: matrix.toolset == 'clang'
-        name: Install clang
-        uses: KyleMayes/install-llvm-action@e0a8dc9cb8a22e8a7696e8a91a4e9581bec13181
-        with:
-          version: "17"
-
-      - name: Build ACL
-        run: ${{ github.workspace }}/oneDNN/.github/automation/build_acl.sh
-        env:
-          ACL_CONFIG: ${{ matrix.config }}
-          ACL_ROOT_DIR: ${{ github.workspace }}/ComputeLibrary
-          BUILD_TOOLSET: ${{ matrix.toolset }}
-          GCC_VERSION: 13
-          ACL_THREADING: ${{ matrix.threading }}
-=======
-        env:
-          ACL_ROOT_DIR: ${{ github.workspace }}/ComputeLibrary
-          BUILD_TOOLSET: ${{ matrix.toolset }}
-          ACL_CONFIG: ${{ matrix.config }}
-          GCC_VERSION: 14
->>>>>>> cfe12d85
-
-      - name: Build oneDNN
-        run: ${{ github.workspace }}/oneDNN/.github/automation/build_aarch64.sh
-        working-directory: ${{ github.workspace }}/oneDNN
-        env:
-          ACL_ROOT_DIR: ${{ github.workspace }}/ComputeLibrary
-          BUILD_TOOLSET: ${{ matrix.toolset }}
-          CMAKE_BUILD_TYPE: ${{ matrix.config }}
-<<<<<<< HEAD
-          GCC_VERSION: 13
-          ONEDNN_THREADING: ${{ matrix.threading }}
-
-      - name: Run oneDNN tests
-        run: ${{ github.workspace }}/oneDNN/.github/automation/test_aarch64.sh
-        working-directory: ${{ github.workspace }}/oneDNN/build
-        env:
-=======
           GCC_VERSION: 14
 
       - if: matrix.toolset == 'clang'
@@ -231,7 +145,6 @@
         run: ${{ github.workspace }}/oneDNN/.github/automation/test_aarch64.sh
         working-directory: ${{ github.workspace }}/oneDNN/build
         env:
->>>>>>> cfe12d85
           BUILD_TOOLSET: ${{ matrix.toolset }}
           CMAKE_BUILD_TYPE: ${{ matrix.config }}
           DYLD_LIBRARY_PATH: ${{ github.workspace }}/ComputeLibrary/build
